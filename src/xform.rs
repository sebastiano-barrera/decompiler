use crate::{
    mil::{self, ArithOp, Insn},
    ssa,
};

// TODO Fix the algorithm to work with different instruction output sizes.
// NOTE Right now folding is done across instructions of different sizes. It's a known limitation.
fn fold_constants(insn: mil::Insn, prog: &ssa::Program) -> Insn {
    use mil::{ArithOp, Insn, Reg};

    fn widen(prog: &ssa::Program, reg: Reg) -> Insn {
        match prog.get(reg).unwrap().insn.get() {
            Insn::Const1(k) => Insn::Const8(k as i64),
            Insn::Const2(k) => Insn::Const8(k as i64),
            Insn::Const4(k) => Insn::Const8(k as i64),
            Insn::Const8(k) => Insn::Const8(k as i64),

            Insn::Arith1(op, a, b) => Insn::Arith8(op, a, b),
            Insn::Arith2(op, a, b) => Insn::Arith8(op, a, b),
            Insn::Arith4(op, a, b) => Insn::Arith8(op, a, b),
            Insn::Arith8(op, a, b) => Insn::Arith8(op, a, b),

            Insn::ArithK1(op, r, k) => Insn::ArithK8(op, r, k as i64),
            Insn::ArithK2(op, r, k) => Insn::ArithK8(op, r, k as i64),
            Insn::ArithK4(op, r, k) => Insn::ArithK8(op, r, k as i64),
            Insn::ArithK8(op, r, k) => Insn::ArithK8(op, r, k),

            insn => insn,
        }
    }

    /// Evaluate expression (ak (op) bk)
    fn eval_const(op: ArithOp, ak: i64, bk: i64) -> i64 {
        match op {
            ArithOp::Add => ak + bk,
            ArithOp::Sub => ak - bk,
            ArithOp::Mul => ak * bk,
            ArithOp::Shl => ak << bk,
            ArithOp::BitXor => ak ^ bk,
            ArithOp::BitAnd => ak & bk,
            ArithOp::BitOr => ak | bk,
        }
    }

    /// Compute rk such that, for all x:
    ///   (x <op_in> ak) <op_out> bk <===> x <op_res> rk
    ///
    /// Not all operators are supported. For the unsupported ones, None is returned.
    fn assoc_const(op_in: ArithOp, op_out: ArithOp, ak: i64, bk: i64) -> Option<(ArithOp, i64)> {
        match (op_in, op_out) {
            (ArithOp::Add, ArithOp::Add) => Some((ArithOp::Add, (ak + bk))),
            (ArithOp::Sub, ArithOp::Sub) => Some((ArithOp::Sub, (ak + bk))),

            (ArithOp::Sub, ArithOp::Add) => Some((ArithOp::Sub, (ak + bk))),
            (ArithOp::Add, ArithOp::Sub) => Some((ArithOp::Sub, (ak - bk))),

            (ArithOp::Mul, ArithOp::Mul) => Some((ArithOp::Mul, (ak * bk))),
            (ArithOp::Shl, ArithOp::Shl) => Some((ArithOp::Shl, (ak + bk))),
            _ => None,
        }
    }

<<<<<<< HEAD
    for bid in prog.cfg().block_ids_rpo() {
        let insns = prog.block_normal_insns(bid).unwrap();
        for insn_cell in insns.insns.iter() {
            let repl_insn = match insn_cell.get() {
                Insn::Arith1(op, a, b)
                | Insn::Arith2(op, a, b)
                | Insn::Arith4(op, a, b)
                | Insn::Arith8(op, a, b) => {
                    let wa = widen(prog, a);
                    let wb = widen(prog, b);

                    match (op, wa, wb) {
                        (ArithOp::Add, Insn::Const8(0), _) => Insn::Get(b),
                        (ArithOp::Add, _, Insn::Const8(0)) => Insn::Get(a),
                        (ArithOp::Mul, Insn::Const8(1), _) => Insn::Get(b),
                        (ArithOp::Mul, _, Insn::Const8(1)) => Insn::Get(a),

                        (op, Insn::Const8(ak), Insn::Const8(bk)) => {
                            Insn::Const8(eval_const(op, ak, bk))
                        }

                        (op_out, Insn::ArithK8(op_in, r, k1), Insn::Const8(k2))
                        | (op_out, Insn::Const8(k2), Insn::ArithK8(op_in, r, k1)) => {
                            let Some((op, rk)) = assoc_const(op_out, op_in, k2, k1) else {
                                continue;
                            };
                            Insn::ArithK8(op, r, rk)
                        }

                        (op, Insn::Const8(ak), _) => Insn::ArithK8(op, b, ak as i64),
                        (op, _, Insn::Const8(bk)) => Insn::ArithK8(op, a, bk as i64),

                        _ => continue,
=======
    match insn {
        Insn::Arith1(op, a, b)
        | Insn::Arith2(op, a, b)
        | Insn::Arith4(op, a, b)
        | Insn::Arith8(op, a, b) => {
            let wa = widen(prog, a);
            let wb = widen(prog, b);

            match (op, wa, wb) {
                (ArithOp::Add, Insn::Const8(0), _) => Insn::Get(b),
                (ArithOp::Add, _, Insn::Const8(0)) => Insn::Get(a),
                (ArithOp::Mul, Insn::Const8(1), _) => Insn::Get(b),
                (ArithOp::Mul, _, Insn::Const8(1)) => Insn::Get(a),

                (op, Insn::Const8(ak), Insn::Const8(bk)) => Insn::Const8(eval_const(op, ak, bk)),

                (op_out, Insn::ArithK8(op_in, r, k1), Insn::Const8(k2))
                | (op_out, Insn::Const8(k2), Insn::ArithK8(op_in, r, k1)) => {
                    if let Some((op, rk)) = assoc_const(op_out, op_in, k2, k1) {
                        Insn::ArithK8(op, r, rk)
                    } else {
                        insn
>>>>>>> 5f20d86c
                    }
                }

                (op, Insn::Const8(ak), _) => Insn::ArithK8(op, b, ak as i64),
                (op, _, Insn::Const8(bk)) => Insn::ArithK8(op, a, bk as i64),

                _ => insn,
            }
        }

<<<<<<< HEAD
pub fn fold_subregs(prog: &mut ssa::Program) {
=======
        Insn::ArithK1(op, a, bk)
        | Insn::ArithK2(op, a, bk)
        | Insn::ArithK4(op, a, bk)
        | Insn::ArithK8(op, a, bk) => match widen(prog, a) {
            Insn::Const8(ak) => Insn::Const8(eval_const(op, ak as i64, bk)),
            Insn::ArithK8(op_in, ar, ak) => {
                let op_out = op;
                if let Some((op, rk)) = assoc_const(op_in, op_out, ak as i64, bk) {
                    Insn::ArithK8(op, ar, rk)
                } else {
                    insn
                }
            }
            _ => insn,
        },

        _ => insn,
    }
}

fn fold_subregs(insn: mil::Insn, prog: &ssa::Program) -> Insn {
>>>>>>> 5f20d86c
    // operators that matter here are:
    // - subrange: src[a..b]
    //      b > a; b <= 8; a, b >= 0
    // - concatenation: hi :: lo
    //
    // two optimizations in one, where the argument may "skip over" the Concat,
    // possibly shifting the range:
    // - Part(Concat(...), ...)
    // - Part(Part(...), ...)

<<<<<<< HEAD
    for bid in prog.cfg().block_ids_postorder() {
        for (_, insn) in prog.block_normal_insns(bid).unwrap().iter() {
            if let Insn::Part { src, offset, size } = insn.get() {
                let end = offset + size;

                let Some(src_sz) = prog.value_type(src).bytes_size() else {
                    panic!("type of {:?} is not sized", src)
                };
                assert!(end as usize <= src_sz);

                let src = prog.get(src).unwrap();
                match src.insn.get() {
                    Insn::Part {
                        src: up_src,
                        offset: up_offset,
                        size: up_size,
                    } => {
                        let up_end = up_offset + up_size;

                        let up_src_sz = prog.value_type(up_src).bytes_size().unwrap();
                        assert!(up_end as usize <= up_src_sz);

                        insn.set(Insn::Part {
                            src: up_src,
                            offset: offset + up_offset,
                            size,
                        });
                    }

                    Insn::Concat { lo, hi } => {
                        let lo_sz = prog
                            .value_type(lo)
                            .bytes_size()
                            .unwrap()
                            .try_into()
                            .expect("size is too large for Concat");
                        if end <= lo_sz {
                            // offset..size falls entirely within lo
                            insn.set(Insn::Part {
                                src: lo,
                                offset,
                                size,
                            });
                        } else if offset >= lo_sz {
                            // offset..size falls entirely within hi
                            insn.set(Insn::Part {
                                src: hi,
                                offset: offset - lo_sz,
                                size,
                            });
                        } else {
                            // offset..size covers (at least part of) both lo and hi
                        }
                    }

                    _ => {}
                };
            }
        }
    }
}

pub fn fold_bitops(prog: &mut ssa::Program) {
    for bid in prog.cfg().block_ids_rpo() {
        for (_, insn_cell) in prog.block_normal_insns(bid).unwrap().iter() {
            let repl = match insn_cell.get() {
                Insn::Arith1(ArithOp::BitXor, a, b) if a == b => Insn::Const1(0),
                Insn::Arith2(ArithOp::BitXor, a, b) if a == b => Insn::Const2(0),
                Insn::Arith4(ArithOp::BitXor, a, b) if a == b => Insn::Const4(0),
                Insn::Arith8(ArithOp::BitXor, a, b) if a == b => Insn::Const8(0),

                Insn::Arith1(ArithOp::BitAnd, a, b) if a == b => Insn::Get(a),
                Insn::Arith2(ArithOp::BitAnd, a, b) if a == b => Insn::Get(a),
                Insn::Arith4(ArithOp::BitAnd, a, b) if a == b => Insn::Get(a),
                Insn::Arith8(ArithOp::BitAnd, a, b) if a == b => Insn::Get(a),

                Insn::Arith1(ArithOp::BitOr, a, b) if a == b => Insn::Get(a),
                Insn::Arith2(ArithOp::BitOr, a, b) if a == b => Insn::Get(a),
                Insn::Arith4(ArithOp::BitOr, a, b) if a == b => Insn::Get(a),
                Insn::Arith8(ArithOp::BitOr, a, b) if a == b => Insn::Get(a),

                _ => continue,
            };

            insn_cell.set(repl);
=======
    let Insn::Part { src, offset, size } = insn else {
        return insn;
    };

    let end = offset + size;

    let src_sz = prog.value_type(src).bytes_size().unwrap();
    assert!(end as usize <= src_sz);

    let src = prog.get(src).unwrap();
    match src.insn.get() {
        Insn::Part {
            src: up_src,
            offset: up_offset,
            size: up_size,
        } => {
            let up_end = up_offset + up_size;
            let up_src_sz = prog.value_type(up_src).bytes_size().unwrap();
            assert!(up_end as usize <= up_src_sz);

            Insn::Part {
                src: up_src,
                offset: offset + up_offset,
                size,
            }
        }

        Insn::Concat { lo, hi } => {
            let lo_sz = prog
                .value_type(lo)
                .bytes_size()
                .unwrap()
                .try_into()
                .expect("size is too large for Concat");

            if end <= lo_sz {
                // offset..size falls entirely within lo
                Insn::Part {
                    src: lo,
                    offset,
                    size,
                }
            } else if offset >= lo_sz {
                // offset..size falls entirely within hi
                Insn::Part {
                    src: hi,
                    offset: offset - lo_sz,
                    size,
                }
            } else {
                // offset..size covers (at least part of) both lo and hi
                insn
            }
        }

        _ => insn,
    }
}

fn fold_bitops(insn: mil::Insn) -> Insn {
    match insn {
        Insn::Arith1(ArithOp::BitXor, a, b) if a == b => Insn::Const1(0),
        Insn::Arith2(ArithOp::BitXor, a, b) if a == b => Insn::Const2(0),
        Insn::Arith4(ArithOp::BitXor, a, b) if a == b => Insn::Const4(0),
        Insn::Arith8(ArithOp::BitXor, a, b) if a == b => Insn::Const8(0),

        Insn::Arith1(ArithOp::BitAnd, a, b) if a == b => Insn::Get(a),
        Insn::Arith2(ArithOp::BitAnd, a, b) if a == b => Insn::Get(a),
        Insn::Arith4(ArithOp::BitAnd, a, b) if a == b => Insn::Get(a),
        Insn::Arith8(ArithOp::BitAnd, a, b) if a == b => Insn::Get(a),

        Insn::Arith1(ArithOp::BitOr, a, b) if a == b => Insn::Get(a),
        Insn::Arith2(ArithOp::BitOr, a, b) if a == b => Insn::Get(a),
        Insn::Arith4(ArithOp::BitOr, a, b) if a == b => Insn::Get(a),
        Insn::Arith8(ArithOp::BitOr, a, b) if a == b => Insn::Get(a),

        _ => insn,
    }
}

fn fold_get(mut insn: mil::Insn, prog: &ssa::Program) -> Insn {
    for input in insn.input_regs_iter_mut() {
        loop {
            let input_def = prog.get(*input).unwrap().insn.get();
            if let Insn::Get(arg) = input_def {
                *input = arg;
            } else {
                break;
            }
>>>>>>> 5f20d86c
        }
    }

<<<<<<< HEAD
pub fn simplify_half_null_concat(prog: &mut ssa::Program) {
    for iv in prog.insns_unordered() {
        if let Insn::Concat { lo, hi } = iv.insn.get() {
            let is_lo_null = matches!(prog.get(lo).unwrap().insn.get(), Insn::Part { size: 0, .. });
            let is_hi_null = matches!(prog.get(hi).unwrap().insn.get(), Insn::Part { size: 0, .. });

            match (is_lo_null, is_hi_null) {
                (true, true) => panic!("assertion error"),
                (false, true) => iv.insn.set(Insn::Get(lo)),
                (true, false) => iv.insn.set(Insn::Get(hi)),
                (false, false) => {}
            }
=======
    insn
}

fn simplify_half_null_concat(insn: Insn, prog: &ssa::Program) -> Insn {
    if let Insn::Concat { lo, hi } = insn {
        let is_lo_null = matches!(prog.get(lo).unwrap().insn.get(), Insn::Part { size: 0, .. });
        let is_hi_null = matches!(prog.get(hi).unwrap().insn.get(), Insn::Part { size: 0, .. });

        match (is_lo_null, is_hi_null) {
            (true, true) => panic!("assertion error"),
            (false, true) => Insn::Get(lo),
            (true, false) => Insn::Get(hi),
            (false, false) => insn,
>>>>>>> 5f20d86c
        }
    } else {
        insn
    }
}

/// Perform the standard chain of transformations that we intend to generally apply to programs
pub fn canonical(prog: &mut ssa::Program) {
    prog.assert_invariants();

<<<<<<< HEAD
    fold_subregs(prog);
    #[cfg(debug_assertions)]
    prog.assert_invariants();

    fold_bitops(prog);
    #[cfg(debug_assertions)]
    prog.assert_invariants();

    fold_constants(prog);
    #[cfg(debug_assertions)]
    prog.assert_invariants();

    ssa::eliminate_dead_code(prog);
    // last check stays in even in release
    prog.assert_invariants();
=======
    // apply transforms in lockstep
    //
    // in this setup, we scan the program once; for each instruction, we apply
    // every transformation (in a fixed order). despite the fixed order, every
    // transform "sees" the effect of *all* transforms when it "looks back" at
    // the instruction's dependencies.
    //
    // Note that `fold_get` is the first in the chain, so any `Insn::Get`
    // introduced by earlier transforms is going to be "dereferenced" and will
    // most likely end up dead and eliminated by the time this function returns.

    for bid in prog.cfg().block_ids_rpo() {
        for insn_cell in prog.block_normal_insns(bid).unwrap().insns.iter() {
            let insn = insn_cell.get();
            let insn = fold_get(insn, prog);
            let insn = fold_subregs(insn, prog);
            let insn = fold_bitops(insn);
            let insn = fold_constants(insn, prog);
            let insn = simplify_half_null_concat(insn, prog);
            insn_cell.set(insn);
        }
    }

    prog.assert_invariants();

    ssa::eliminate_dead_code(prog);
>>>>>>> 5f20d86c
}

#[cfg(test)]
mod tests {
    use crate::{mil, ssa};
    use mil::{ArithOp, Insn, Reg};

    mod constant_folding {
        use crate::{mil, ssa, xform};
        use mil::{ArithOp, Insn, Reg};

        #[test]
        fn addk() {
            let prog = {
                let mut b = mil::ProgramBuilder::new();
                b.push(Reg(0), Insn::Ancestral(mil::ANC_STACK_BOTTOM));
                b.push(Reg(1), Insn::Const8(5));
                b.push(Reg(2), Insn::Const8(44));
                b.push(Reg(0), Insn::Arith8(ArithOp::Add, Reg(1), Reg(0)));
                b.push(Reg(3), Insn::Arith8(ArithOp::Add, Reg(0), Reg(1)));
                b.push(Reg(4), Insn::Arith8(ArithOp::Add, Reg(2), Reg(1)));
                b.push(Reg(3), Insn::Const8(0));
                b.push(Reg(4), Insn::Ancestral(mil::ANC_STACK_BOTTOM));
                b.push(Reg(3), Insn::Arith8(ArithOp::Add, Reg(3), Reg(4)));
                b.push(Reg(0), Insn::Ret(Reg(4)));
                b.build()
            };
            let mut prog = ssa::mil_to_ssa(ssa::ConversionParams::new(prog));
            xform::canonical(&mut prog);

            assert_eq!(prog.cfg().block_count(), 1);
            let insns = prog
                .block_normal_insns(prog.cfg().entry_block_id())
                .unwrap();
            assert_eq!(insns.insns.len(), 10);
            assert_eq!(insns.insns[3].get(), Insn::ArithK8(ArithOp::Add, Reg(0), 5));
            assert_eq!(
                insns.insns[4].get(),
                Insn::ArithK8(ArithOp::Add, Reg(0), 10)
            );
            assert_eq!(insns.insns[5].get(), Insn::Const8(49));
            assert_eq!(insns.insns[8].get(), Insn::Get(Reg(7)));
        }

        #[test]
        fn mulk() {
            let prog = {
                let mut b = mil::ProgramBuilder::new();
                b.push(Reg(0), Insn::Ancestral(mil::ANC_STACK_BOTTOM));
                b.push(Reg(1), Insn::Const8(5));
                b.push(Reg(2), Insn::Const8(44));
                b.push(Reg(0), Insn::Arith8(ArithOp::Mul, Reg(1), Reg(0)));
                b.push(Reg(3), Insn::Arith8(ArithOp::Mul, Reg(0), Reg(1)));
                b.push(Reg(4), Insn::Arith8(ArithOp::Mul, Reg(2), Reg(1)));
                b.push(Reg(3), Insn::Const8(1));
                b.push(Reg(4), Insn::Ancestral(mil::ANC_STACK_BOTTOM));
                b.push(Reg(4), Insn::Arith8(ArithOp::Mul, Reg(3), Reg(4)));
                b.push(Reg(0), Insn::Ret(Reg(4)));
                b.build()
            };
            let mut prog = ssa::mil_to_ssa(ssa::ConversionParams::new(prog));
            xform::canonical(&mut prog);

            let insns = prog
                .block_normal_insns(prog.cfg().entry_block_id())
                .unwrap();
            assert_eq!(insns.insns.len(), 10);
            assert_eq!(insns.insns[3].get(), Insn::ArithK8(ArithOp::Mul, Reg(0), 5));
            assert_eq!(
                insns.insns[4].get(),
                Insn::ArithK8(ArithOp::Mul, Reg(0), 25)
            );
            assert_eq!(insns.insns[5].get(), Insn::Const8(5 * 44));
            assert_eq!(insns.insns[8].get(), Insn::Get(Reg(7)));
        }
    }

    mod subreg_folding {
        use crate::{mil, ssa, xform};

        define_ancestral_name!(ANC_A, "A");
        define_ancestral_name!(ANC_B, "B");

        #[test]
        fn part_of_concat() {
            use mil::{Insn, Reg};

            #[derive(Clone, Copy)]
            struct VariantParams {
                anc_a_sz: u8,
                anc_b_sz: u8,
                offset: u8,
                size: u8,
            }
            fn gen_prog(vp: VariantParams) -> mil::Program {
                let mut b = mil::ProgramBuilder::new();
                b.set_ancestral_type(ANC_A, mil::RegType::Bytes(vp.anc_a_sz as usize));
                b.set_ancestral_type(ANC_B, mil::RegType::Bytes(vp.anc_b_sz as usize));
                b.push(Reg(0), Insn::Ancestral(ANC_A));
                b.push(Reg(1), Insn::Ancestral(ANC_B));
                b.push(
                    Reg(2),
                    Insn::Concat {
                        lo: Reg(0),
                        hi: Reg(1),
                    },
                );
                b.push(
                    Reg(3),
                    Insn::Part {
                        src: Reg(2),
                        offset: vp.offset,
                        size: vp.size,
                    },
                );
                b.build()
            }

            for anc_a_sz in 1..=7 {
                for anc_b_sz in 1..=(8 - anc_a_sz) {
                    let concat_sz = anc_a_sz + anc_b_sz;

                    // case: fall within lo
                    for offset in 0..=(anc_a_sz - 1) {
                        for size in 1..=(anc_a_sz - offset) {
                            let prog = gen_prog(VariantParams {
                                anc_a_sz,
                                anc_b_sz,
                                offset,
                                size,
                            });
                            let mut prog = ssa::mil_to_ssa(ssa::ConversionParams::new(prog));
<<<<<<< HEAD
                            xform::fold_subregs(&mut prog);
=======
                            xform::canonical(&mut prog);
>>>>>>> 5f20d86c

                            assert_eq!(
                                prog.get(Reg(3)).unwrap().insn.get(),
                                Insn::Part {
                                    src: Reg(0),
                                    offset,
                                    size
                                }
                            );
                        }
                    }

                    // case: fall within hi
                    for offset in anc_a_sz..concat_sz {
                        for size in 1..=(concat_sz - offset) {
                            let prog = gen_prog(VariantParams {
                                anc_a_sz,
                                anc_b_sz,
                                offset,
                                size,
                            });
                            let mut prog = ssa::mil_to_ssa(ssa::ConversionParams::new(prog));
<<<<<<< HEAD
                            xform::fold_subregs(&mut prog);
=======
                            xform::canonical(&mut prog);
>>>>>>> 5f20d86c

                            assert_eq!(
                                prog.get(Reg(3)).unwrap().insn.get(),
                                Insn::Part {
                                    src: Reg(1),
                                    offset: offset - anc_a_sz,
                                    size,
                                }
                            );
                        }
                    }

                    // case: crossing lo/hi
                    for offset in 0..anc_a_sz {
                        for end in (anc_a_sz + 1)..concat_sz {
                            let size = end - offset;
                            if size == 0 {
                                continue;
                            }

                            dbg!((anc_a_sz, anc_b_sz, offset, size));

                            let prog = gen_prog(VariantParams {
                                anc_a_sz,
                                anc_b_sz,
                                offset,
                                size,
                            });
                            let mut prog = ssa::mil_to_ssa(ssa::ConversionParams::new(prog));
                            let orig_insn = prog.get(Reg(3)).unwrap().insn.get();

<<<<<<< HEAD
                            xform::fold_subregs(&mut prog);
=======
                            xform::canonical(&mut prog);
>>>>>>> 5f20d86c
                            assert_eq!(prog.get(Reg(3)).unwrap().insn.get(), orig_insn);
                        }
                    }
                }
            }
        }

        #[test]
        fn part_of_part() {
            use mil::{Insn, Reg};

            #[derive(Clone, Copy)]
            struct VariantParams {
                src_sz: u8,
                offs0: u8,
                size0: u8,
                offs1: u8,
                size1: u8,
            }

            fn gen_prog(vp: VariantParams) -> mil::Program {
                let mut b = mil::ProgramBuilder::new();
                b.set_ancestral_type(ANC_A, mil::RegType::Bytes(vp.src_sz as usize));
                b.push(Reg(0), Insn::Ancestral(ANC_A));
                b.push(
                    Reg(1),
                    Insn::Part {
                        src: Reg(0),
                        offset: vp.offs0,
                        size: vp.size0,
                    },
                );
                b.push(
                    Reg(2),
                    Insn::Part {
                        src: Reg(1),
                        offset: vp.offs1,
                        size: vp.size1,
                    },
                );
                b.build()
            }

            let sample_data = b"12345678";

            for src_sz in 1..=8 {
                for offs0 in 0..src_sz {
                    for size0 in 1..=(src_sz - offs0) {
                        for offs1 in 0..size0 {
                            for size1 in 1..=(size0 - offs1) {
                                let prog = gen_prog(VariantParams {
                                    src_sz,
                                    offs0,
                                    size0,
                                    offs1,
                                    size1,
                                });
                                let mut prog = ssa::mil_to_ssa(ssa::ConversionParams::new(prog));
<<<<<<< HEAD
                                xform::fold_subregs(&mut prog);
=======
                                xform::canonical(&mut prog);
>>>>>>> 5f20d86c

                                let exp_offset = offs0 + offs1;
                                let exp_size = size1;
                                assert_eq!(
                                    prog.get(Reg(2)).unwrap().insn.get(),
                                    Insn::Part {
                                        src: Reg(0),
                                        offset: exp_offset,
                                        size: exp_size,
                                    }
                                );

                                let offs0 = offs0 as usize;
                                let size0 = size0 as usize;
                                let offs1 = offs1 as usize;
                                let size1 = size1 as usize;
                                let exp_offset = exp_offset as usize;
                                let exp_size = exp_size as usize;
                                let range0 = offs0..offs0 + size0;
                                let range1 = offs1..offs1 + size1;
                                let exp_range = exp_offset..exp_offset + exp_size;
                                assert_eq!(&sample_data[range0][range1], &sample_data[exp_range]);
                            }
                        }
                    }
                }
            }
        }
    }

    #[test]
    fn combined_with_fold_get() {
        // check that a transform "sees through" the Insn::Get introduced by an
        // earlier transform

        let prog = {
            let mut b = mil::ProgramBuilder::new();
            b.push(Reg(1), Insn::Const8(5));
            b.push(Reg(2), Insn::Const8(44));

            // removed by fold_bitops
            b.push(Reg(1), Insn::Arith8(ArithOp::BitAnd, Reg(1), Reg(1)));
            b.push(Reg(2), Insn::Arith8(ArithOp::BitAnd, Reg(2), Reg(2)));

            // removed by fold_constants IF the Insn::Get's added by fold_bitops
            // is dereferenced
            b.push(Reg(0), Insn::Arith8(ArithOp::Mul, Reg(1), Reg(2)));
            b.push(Reg(0), Insn::Ret(Reg(0)));
            b.build()
        };
        let mut prog = ssa::mil_to_ssa(ssa::ConversionParams::new(prog));
        super::canonical(&mut prog);

        let insns = prog
            .block_normal_insns(prog.cfg().entry_block_id())
            .unwrap();
        assert_eq!(insns.insns.len(), 6);
        assert_eq!(insns.insns[4].get(), Insn::Const8(5 * 44));
    }
}<|MERGE_RESOLUTION|>--- conflicted
+++ resolved
@@ -60,41 +60,6 @@
         }
     }
 
-<<<<<<< HEAD
-    for bid in prog.cfg().block_ids_rpo() {
-        let insns = prog.block_normal_insns(bid).unwrap();
-        for insn_cell in insns.insns.iter() {
-            let repl_insn = match insn_cell.get() {
-                Insn::Arith1(op, a, b)
-                | Insn::Arith2(op, a, b)
-                | Insn::Arith4(op, a, b)
-                | Insn::Arith8(op, a, b) => {
-                    let wa = widen(prog, a);
-                    let wb = widen(prog, b);
-
-                    match (op, wa, wb) {
-                        (ArithOp::Add, Insn::Const8(0), _) => Insn::Get(b),
-                        (ArithOp::Add, _, Insn::Const8(0)) => Insn::Get(a),
-                        (ArithOp::Mul, Insn::Const8(1), _) => Insn::Get(b),
-                        (ArithOp::Mul, _, Insn::Const8(1)) => Insn::Get(a),
-
-                        (op, Insn::Const8(ak), Insn::Const8(bk)) => {
-                            Insn::Const8(eval_const(op, ak, bk))
-                        }
-
-                        (op_out, Insn::ArithK8(op_in, r, k1), Insn::Const8(k2))
-                        | (op_out, Insn::Const8(k2), Insn::ArithK8(op_in, r, k1)) => {
-                            let Some((op, rk)) = assoc_const(op_out, op_in, k2, k1) else {
-                                continue;
-                            };
-                            Insn::ArithK8(op, r, rk)
-                        }
-
-                        (op, Insn::Const8(ak), _) => Insn::ArithK8(op, b, ak as i64),
-                        (op, _, Insn::Const8(bk)) => Insn::ArithK8(op, a, bk as i64),
-
-                        _ => continue,
-=======
     match insn {
         Insn::Arith1(op, a, b)
         | Insn::Arith2(op, a, b)
@@ -117,7 +82,6 @@
                         Insn::ArithK8(op, r, rk)
                     } else {
                         insn
->>>>>>> 5f20d86c
                     }
                 }
 
@@ -128,9 +92,6 @@
             }
         }
 
-<<<<<<< HEAD
-pub fn fold_subregs(prog: &mut ssa::Program) {
-=======
         Insn::ArithK1(op, a, bk)
         | Insn::ArithK2(op, a, bk)
         | Insn::ArithK4(op, a, bk)
@@ -152,7 +113,6 @@
 }
 
 fn fold_subregs(insn: mil::Insn, prog: &ssa::Program) -> Insn {
->>>>>>> 5f20d86c
     // operators that matter here are:
     // - subrange: src[a..b]
     //      b > a; b <= 8; a, b >= 0
@@ -163,93 +123,6 @@
     // - Part(Concat(...), ...)
     // - Part(Part(...), ...)
 
-<<<<<<< HEAD
-    for bid in prog.cfg().block_ids_postorder() {
-        for (_, insn) in prog.block_normal_insns(bid).unwrap().iter() {
-            if let Insn::Part { src, offset, size } = insn.get() {
-                let end = offset + size;
-
-                let Some(src_sz) = prog.value_type(src).bytes_size() else {
-                    panic!("type of {:?} is not sized", src)
-                };
-                assert!(end as usize <= src_sz);
-
-                let src = prog.get(src).unwrap();
-                match src.insn.get() {
-                    Insn::Part {
-                        src: up_src,
-                        offset: up_offset,
-                        size: up_size,
-                    } => {
-                        let up_end = up_offset + up_size;
-
-                        let up_src_sz = prog.value_type(up_src).bytes_size().unwrap();
-                        assert!(up_end as usize <= up_src_sz);
-
-                        insn.set(Insn::Part {
-                            src: up_src,
-                            offset: offset + up_offset,
-                            size,
-                        });
-                    }
-
-                    Insn::Concat { lo, hi } => {
-                        let lo_sz = prog
-                            .value_type(lo)
-                            .bytes_size()
-                            .unwrap()
-                            .try_into()
-                            .expect("size is too large for Concat");
-                        if end <= lo_sz {
-                            // offset..size falls entirely within lo
-                            insn.set(Insn::Part {
-                                src: lo,
-                                offset,
-                                size,
-                            });
-                        } else if offset >= lo_sz {
-                            // offset..size falls entirely within hi
-                            insn.set(Insn::Part {
-                                src: hi,
-                                offset: offset - lo_sz,
-                                size,
-                            });
-                        } else {
-                            // offset..size covers (at least part of) both lo and hi
-                        }
-                    }
-
-                    _ => {}
-                };
-            }
-        }
-    }
-}
-
-pub fn fold_bitops(prog: &mut ssa::Program) {
-    for bid in prog.cfg().block_ids_rpo() {
-        for (_, insn_cell) in prog.block_normal_insns(bid).unwrap().iter() {
-            let repl = match insn_cell.get() {
-                Insn::Arith1(ArithOp::BitXor, a, b) if a == b => Insn::Const1(0),
-                Insn::Arith2(ArithOp::BitXor, a, b) if a == b => Insn::Const2(0),
-                Insn::Arith4(ArithOp::BitXor, a, b) if a == b => Insn::Const4(0),
-                Insn::Arith8(ArithOp::BitXor, a, b) if a == b => Insn::Const8(0),
-
-                Insn::Arith1(ArithOp::BitAnd, a, b) if a == b => Insn::Get(a),
-                Insn::Arith2(ArithOp::BitAnd, a, b) if a == b => Insn::Get(a),
-                Insn::Arith4(ArithOp::BitAnd, a, b) if a == b => Insn::Get(a),
-                Insn::Arith8(ArithOp::BitAnd, a, b) if a == b => Insn::Get(a),
-
-                Insn::Arith1(ArithOp::BitOr, a, b) if a == b => Insn::Get(a),
-                Insn::Arith2(ArithOp::BitOr, a, b) if a == b => Insn::Get(a),
-                Insn::Arith4(ArithOp::BitOr, a, b) if a == b => Insn::Get(a),
-                Insn::Arith8(ArithOp::BitOr, a, b) if a == b => Insn::Get(a),
-
-                _ => continue,
-            };
-
-            insn_cell.set(repl);
-=======
     let Insn::Part { src, offset, size } = insn else {
         return insn;
     };
@@ -339,24 +212,9 @@
             } else {
                 break;
             }
->>>>>>> 5f20d86c
-        }
-    }
-
-<<<<<<< HEAD
-pub fn simplify_half_null_concat(prog: &mut ssa::Program) {
-    for iv in prog.insns_unordered() {
-        if let Insn::Concat { lo, hi } = iv.insn.get() {
-            let is_lo_null = matches!(prog.get(lo).unwrap().insn.get(), Insn::Part { size: 0, .. });
-            let is_hi_null = matches!(prog.get(hi).unwrap().insn.get(), Insn::Part { size: 0, .. });
-
-            match (is_lo_null, is_hi_null) {
-                (true, true) => panic!("assertion error"),
-                (false, true) => iv.insn.set(Insn::Get(lo)),
-                (true, false) => iv.insn.set(Insn::Get(hi)),
-                (false, false) => {}
-            }
-=======
+        }
+    }
+
     insn
 }
 
@@ -370,7 +228,6 @@
             (false, true) => Insn::Get(lo),
             (true, false) => Insn::Get(hi),
             (false, false) => insn,
->>>>>>> 5f20d86c
         }
     } else {
         insn
@@ -381,23 +238,6 @@
 pub fn canonical(prog: &mut ssa::Program) {
     prog.assert_invariants();
 
-<<<<<<< HEAD
-    fold_subregs(prog);
-    #[cfg(debug_assertions)]
-    prog.assert_invariants();
-
-    fold_bitops(prog);
-    #[cfg(debug_assertions)]
-    prog.assert_invariants();
-
-    fold_constants(prog);
-    #[cfg(debug_assertions)]
-    prog.assert_invariants();
-
-    ssa::eliminate_dead_code(prog);
-    // last check stays in even in release
-    prog.assert_invariants();
-=======
     // apply transforms in lockstep
     //
     // in this setup, we scan the program once; for each instruction, we apply
@@ -424,7 +264,6 @@
     prog.assert_invariants();
 
     ssa::eliminate_dead_code(prog);
->>>>>>> 5f20d86c
 }
 
 #[cfg(test)]
@@ -557,11 +396,7 @@
                                 size,
                             });
                             let mut prog = ssa::mil_to_ssa(ssa::ConversionParams::new(prog));
-<<<<<<< HEAD
-                            xform::fold_subregs(&mut prog);
-=======
                             xform::canonical(&mut prog);
->>>>>>> 5f20d86c
 
                             assert_eq!(
                                 prog.get(Reg(3)).unwrap().insn.get(),
@@ -584,11 +419,7 @@
                                 size,
                             });
                             let mut prog = ssa::mil_to_ssa(ssa::ConversionParams::new(prog));
-<<<<<<< HEAD
-                            xform::fold_subregs(&mut prog);
-=======
                             xform::canonical(&mut prog);
->>>>>>> 5f20d86c
 
                             assert_eq!(
                                 prog.get(Reg(3)).unwrap().insn.get(),
@@ -620,11 +451,7 @@
                             let mut prog = ssa::mil_to_ssa(ssa::ConversionParams::new(prog));
                             let orig_insn = prog.get(Reg(3)).unwrap().insn.get();
 
-<<<<<<< HEAD
-                            xform::fold_subregs(&mut prog);
-=======
                             xform::canonical(&mut prog);
->>>>>>> 5f20d86c
                             assert_eq!(prog.get(Reg(3)).unwrap().insn.get(), orig_insn);
                         }
                     }
@@ -683,11 +510,7 @@
                                     size1,
                                 });
                                 let mut prog = ssa::mil_to_ssa(ssa::ConversionParams::new(prog));
-<<<<<<< HEAD
-                                xform::fold_subregs(&mut prog);
-=======
                                 xform::canonical(&mut prog);
->>>>>>> 5f20d86c
 
                                 let exp_offset = offs0 + offs1;
                                 let exp_size = size1;
