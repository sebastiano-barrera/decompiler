use std::fmt::Write;

pub struct PrettyPrinter<W> {
    wrt: W,
    indent_stack: Vec<u16>,
    cur_text: u16,
    cur_indent: u16,
    indent_next_chunk: bool,
}

pub trait PP: Write {
    fn open_box(&mut self);
    fn close_box(&mut self);
}

impl<W: Write> PrettyPrinter<W> {
    pub fn start(wrt: W) -> Self {
        PrettyPrinter {
            wrt,
            indent_stack: Vec::new(),
            cur_text: 0,
            cur_indent: 0,
            indent_next_chunk: false,
        }
    }
}

impl<W: Write> PP for PrettyPrinter<W> {
    fn open_box(&mut self) {
        self.indent_stack.push(self.cur_indent);
        self.cur_indent += self.cur_text;
        self.cur_text = 0;
    }

    fn close_box(&mut self) {
        let prev_indent = self.indent_stack.pop().unwrap();
        if !self.indent_next_chunk {
            self.cur_text += self.cur_indent - prev_indent;
        }
        self.cur_indent = prev_indent;
    }
}

impl<W: Write> Write for PrettyPrinter<W> {
    fn write_str(&mut self, s: &str) -> std::fmt::Result {
        let mut cur_text = self.cur_text as usize;

        for line in s.split_inclusive('\n') {
            if self.indent_next_chunk {
                for _ in 0..self.cur_indent {
                    self.wrt.write_char(' ')?;
                }
<<<<<<< HEAD
                cur_text = 0;
            }

            cur_text += line.len();
            self.wrt.write_str(line)?;
            self.indent_next_chunk = line.ends_with("\n");
=======
            }

            self.wrt.write_str(line)?;
            if line.ends_with("\n") {
                cur_text = 0;
                self.indent_next_chunk = true;
            } else {
                cur_text += line.len();
                self.indent_next_chunk = false;
            }
>>>>>>> b93e19dc
        }

        self.cur_text = cur_text.try_into().unwrap();

<<<<<<< HEAD
        for (ndx, line) in s.split('\n').enumerate() {
            println!("CHUNK[{:2}]:{}<<", ndx, line);
        }

=======
>>>>>>> b93e19dc
        Ok(())
    }
}

pub struct IoAsFmt<W>(pub W);

impl<W: std::io::Write> std::fmt::Write for IoAsFmt<W> {
    fn write_str(&mut self, s: &str) -> std::fmt::Result {
        self.0.write_all(s.as_bytes()).unwrap();
        Ok(())
    }
}<|MERGE_RESOLUTION|>--- conflicted
+++ resolved
@@ -50,14 +50,6 @@
                 for _ in 0..self.cur_indent {
                     self.wrt.write_char(' ')?;
                 }
-<<<<<<< HEAD
-                cur_text = 0;
-            }
-
-            cur_text += line.len();
-            self.wrt.write_str(line)?;
-            self.indent_next_chunk = line.ends_with("\n");
-=======
             }
 
             self.wrt.write_str(line)?;
@@ -68,18 +60,10 @@
                 cur_text += line.len();
                 self.indent_next_chunk = false;
             }
->>>>>>> b93e19dc
         }
 
         self.cur_text = cur_text.try_into().unwrap();
 
-<<<<<<< HEAD
-        for (ndx, line) in s.split('\n').enumerate() {
-            println!("CHUNK[{:2}]:{}<<", ndx, line);
-        }
-
-=======
->>>>>>> b93e19dc
         Ok(())
     }
 }
