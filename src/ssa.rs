use std::{
    collections::{HashMap, HashSet},
    ops::Range,
};

/// Static Single-Assignment representation of a program (and conversion from direct multiple
/// assignment).
///
/// The algorithms in this module are mostly derived from the descriptions in:
/// > Cooper, Keith & Harvey, Timothy & Kennedy, Ken. (2006).
/// > A Simple, Fast Dominance Algorithm.
/// > Rice University, CS Technical Report 06-33870.
use crate::{cfg, mil};

#[derive(Clone)]
pub struct Program {
    // an ssa::Program contains a mil::Program at its core, but never exposes it directly:
    //
    // - extra instructions are appended for various uses, although they do not belong
    //   (directly) to the program sequence (they're only referred-to by other in-sequence
    //   instruction)
    //
    // - registers are numerically equal to the index of the defining instruction.
    //   mil::Index values are just as good as mil::Reg for identifying both insns and
    //   values.
    inner: mil::Program,
    phis: cfg::BlockMap<PhiInfo>,
    cfg: cfg::Graph,

    rdr_count: ReaderCount,

    #[cfg(feature = "proto_typing")]
    ptr_regs: HashMap<mil::Reg, Ptr>,
}

#[cfg(feature = "proto_typing")]
slotmap::new_key_type! { pub struct TypeID; }

#[cfg(feature = "proto_typing")]
#[derive(Clone)]
pub struct Ptr {
    pub pointee_tyid: TypeID,
}

impl Program {
    pub fn cfg(&self) -> &cfg::Graph {
        &self.cfg
    }

    /// Get the defining instruction for the given register.
    ///
    /// (Note that it's not allowed to fetch instructions by position.)
    pub fn get(&self, reg: mil::Reg) -> Option<mil::InsnView> {
        // In SSA, Reg(ndx) happens to be located at index ndx.
        // But it's a detail we try to hide, as it's likely we're going to have
        // to transition to a more complex structure in the future.
        let iv = self.inner.get(reg.0)?;
        debug_assert_eq!(iv.dest.get(), reg);

        // "Get" instructions are never really needed in SSA.
        // If we have `y <- Get(x)`, then every usage of y could be replaced
        // with x. But performing the replacement is relatively costly (linearly
        // scanning the whole program). So, instead, we only "dereference"
        // lookups done at the SSA level if they hit a Get, and do another
        // trick in printing to make it look like the substitution is performed
        // "textually".
        if let mil::Insn::Get(x) = iv.insn.get() {
            return self.get(x);
        }

        Some(iv)
    }

    pub fn reg_count(&self) -> mil::Index {
        self.inner.len()
    }

    pub fn readers_count(&self, reg: mil::Reg) -> usize {
        self.rdr_count.get(reg)
    }

    pub fn block_phi(&self, bid: cfg::BlockID) -> &PhiInfo {
        &self.phis[bid]
    }

    pub fn is_alive(&self, reg: mil::Reg) -> bool {
        self.rdr_count.get(reg) > 0
    }

    pub fn live_regs(&self) -> impl '_ + Iterator<Item = mil::Reg> {
        (0..self.reg_count())
            .map(|ndx| mil::Reg(ndx))
            .filter(|reg| self.is_alive(*reg))
    }

    /// Iterate through the instructions in the program, in no particular order
    pub fn insns_unordered(&self) -> impl Iterator<Item = mil::InsnView> {
        self.live_regs().map(|reg| self.get(reg).unwrap())
    }

    pub fn block_normal_insns(&self, bid: cfg::BlockID) -> Option<mil::InsnSlice> {
        let ndx_range = self.cfg.insns_ndx_range(bid);
        self.inner.slice(ndx_range)
    }

    pub fn get_call_args(&self, reg: mil::Reg) -> impl '_ + Iterator<Item = mil::Reg> {
        self.inner.get_call_args(reg.0)
    }

    pub fn get_phi_args(&self, reg: mil::Reg) -> impl '_ + Iterator<Item = mil::Reg> {
        self.inner.get_phi_args(reg.0)
    }

    pub fn map_phi_args(&self, reg: mil::Reg, f: impl Fn(mil::Reg) -> mil::Reg) {
        self.inner.map_phi_args(reg.0, f)
    }

    pub fn value_type(&self, reg: mil::Reg) -> mil::RegType {
        use mil::{Insn, RegType};
        match self.inner.get(reg.0).unwrap().insn.get() {
            Insn::True => RegType::Bool,
            Insn::False => RegType::Bool,
            Insn::Const1(_) => RegType::Bytes(1),
            Insn::Const2(_) => RegType::Bytes(2),
            Insn::Const4(_) => RegType::Bytes(4),
            Insn::Const8(_) => RegType::Bytes(8),
            Insn::Part { size, .. } => RegType::Bytes(size as usize),
<<<<<<< HEAD
            Insn::Get(_) => panic!("mil::Program::get returned a Get"),
=======
            Insn::Get(arg) => self.value_type(arg),
>>>>>>> 5f20d86c
            Insn::Concat { lo, hi } => {
                let lo_size = self.value_type(lo).bytes_size().unwrap();
                let hi_size = self.value_type(hi).bytes_size().unwrap();
                RegType::Bytes(lo_size + hi_size)
            }
            Insn::Widen1_2(_) => RegType::Bytes(2),
            Insn::Widen1_4(_) => RegType::Bytes(4),
            Insn::Widen1_8(_) => RegType::Bytes(8),
            Insn::Widen2_4(_) => RegType::Bytes(4),
            Insn::Widen2_8(_) => RegType::Bytes(8),
            Insn::Widen4_8(_) => RegType::Bytes(8),
            Insn::Arith1(_, _, _) => RegType::Bytes(1),
            Insn::Arith2(_, _, _) => RegType::Bytes(2),
            Insn::Arith4(_, _, _) => RegType::Bytes(4),
            Insn::Arith8(_, _, _) => RegType::Bytes(8),
            Insn::ArithK1(_, _, _) => RegType::Bytes(1),
            Insn::ArithK2(_, _, _) => RegType::Bytes(2),
            Insn::ArithK4(_, _, _) => RegType::Bytes(4),
            Insn::ArithK8(_, _, _) => RegType::Bytes(8),
            Insn::Cmp(_, _, _) => RegType::Bool,
            Insn::Bool(_, _, _) => RegType::Bool,
            Insn::Not(_) => RegType::Bool,
            // TODO This might have to change based on the use of calling
            // convention and function type info
            Insn::Call(_) => RegType::Bytes(8),
            Insn::CArg(_) => RegType::Effect,
            Insn::Ret(_) => RegType::Effect,
            Insn::JmpInd(_) => RegType::Effect,
            Insn::Jmp(_) => RegType::Effect,
            Insn::JmpExt(_) => RegType::Effect,
            Insn::JmpIf { .. } => RegType::Effect,
            Insn::JmpExtIf { .. } => RegType::Effect,
            Insn::TODO(_) => RegType::Effect,
            Insn::LoadMem1(_) => RegType::Bytes(1),
            Insn::LoadMem2(_) => RegType::Bytes(2),
            Insn::LoadMem4(_) => RegType::Bytes(4),
            Insn::LoadMem8(_) => RegType::Bytes(8),
            Insn::StoreMem(_, _) => RegType::Effect,
            Insn::OverflowOf(_) => RegType::Effect,
            Insn::CarryOf(_) => RegType::Effect,
            Insn::SignOf(_) => RegType::Effect,
            Insn::IsZero(_) => RegType::Effect,
            Insn::Parity(_) => RegType::Effect,
            Insn::Undefined => RegType::Effect,
            Insn::Phi { size } => RegType::Bytes(size as usize),
            Insn::PhiBool => RegType::Bool,
            Insn::PhiArg(_) => RegType::Effect,
            Insn::Ancestral(anc_name) => self
                .inner
                .ancestor_type(anc_name)
                .expect("ancestor has no defined type"),
            Insn::StructGet8 { .. } => RegType::Bytes(8),
<<<<<<< HEAD
            Insn::StructGetMember { size, .. } => RegType::Bytes(size as usize),
=======
>>>>>>> 5f20d86c
        }
    }

    pub fn assert_invariants(&self) {
        self.assert_no_circular_refs();
        self.assert_inputs_alive();
        self.assert_phis_separated();
    }

    fn assert_phis_separated(&self) {
        for bid in self.cfg.block_ids() {
            for phi_reg in self.block_phi(bid).phi_regs() {
                let insn = self.get(phi_reg).unwrap().insn.get();
                assert!(insn.is_phi());
            }

            for (_, insn_cell) in self.block_normal_insns(bid).unwrap().iter() {
                assert!(!insn_cell.get().is_phi());
            }
        }
    }

    fn assert_inputs_alive(&self) {
        for bid in self.cfg.block_ids_rpo() {
            for phi_reg in self.block_phi(bid).phi_regs() {
                if !self.is_alive(phi_reg) {
                    continue;
                }

                for arg in self.get_phi_args(phi_reg) {
                    assert!(
                        self.is_alive(arg),
                        "{phi_reg:?}: phi input not alive: {arg:?}"
                    );
                }
            }

            for (dest, insn) in self.block_normal_insns(bid).unwrap().iter_copied() {
                if !self.is_alive(dest) {
                    continue;
                }

                insn.input_regs_iter().for_each(|reg| {
                    assert!(self.is_alive(reg), "{dest:?}: input not alive: {reg:?}");
                });
            }
        }
    }

    fn assert_no_circular_refs(&self) {
        let mut defined = HashSet::new();
        for bid in self.cfg.block_ids_rpo() {
            for phi_reg in self.block_phi(bid).phi_regs() {
                // phi arguments are not checked
                let is_first_def = defined.insert(phi_reg);
                assert!(is_first_def);
            }

            for (dest, insn) in self.block_normal_insns(bid).unwrap().iter_copied() {
                insn.input_regs_iter().for_each(|reg| {
                    assert!(defined.contains(&reg), "{dest:?}: undefined reg: {reg:?}")
                });

                let is_first_def = defined.insert(dest);
                assert!(is_first_def);
            }
        }
    }
}

#[cfg(test)]
#[test]
#[should_panic]
fn test_assert_no_circular_refs() {
    use mil::{ArithOp, Insn, Reg};

    let prog = {
        let mut pb = mil::ProgramBuilder::new();
        pb.set_input_addr(0xf0);
        pb.push(Reg(0), Insn::Const8(123));
        pb.push(Reg(1), Insn::Arith8(ArithOp::Add, Reg(0), Reg(2)));
        pb.push(Reg(2), Insn::Arith8(ArithOp::Add, Reg(0), Reg(1)));
        pb.build()
    };
    let prog = mil_to_ssa(ConversionParams::new(prog));
    prog.assert_no_circular_refs();
}

#[cfg(feature = "proto_typing")]
impl Program {
    pub fn set_ptr_type(&mut self, reg: mil::Reg, ptr_ty: Ptr) {
        self.ptr_regs.insert(reg, ptr_ty);
    }

    pub fn ptr_type(&self, reg: mil::Reg) -> Option<&Ptr> {
        self.ptr_regs.get(&reg)
    }
}

#[derive(Clone)]
pub struct PhiInfo {
    ndxs: Range<mil::Index>,
    // TODO smaller sizes?; these rarely go above, like 4-8
    phi_count: mil::Index,
    pred_count: mil::Index,
}

impl PhiInfo {
    fn empty() -> Self {
        PhiInfo {
            ndxs: 0..0,
            phi_count: 0,
            pred_count: 0,
        }
    }

    pub fn phi_count(&self) -> mil::Index {
        self.phi_count
    }

    pub fn phi_reg(&self, phi_ndx: mil::Index) -> mil::Reg {
        assert!(phi_ndx < self.phi_count);
        assert_eq!(
            self.ndxs.len(),
            (self.phi_count * (1 + self.pred_count)).into()
        );
        let value_ndx = self.ndxs.start + phi_ndx * (1 + self.pred_count);
        mil::Reg(value_ndx)
    }

    pub fn phi_regs(&self) -> impl '_ + DoubleEndedIterator<Item = mil::Reg> {
        (0..self.phi_count).map(|phi_ndx| self.phi_reg(phi_ndx))
    }

    pub fn arg<'p>(&self, ssa: &'p Program, phi_ndx: mil::Index, pred_ndx: mil::Index) -> mil::Reg {
        let item = ssa.get(self.arg_ndx(phi_ndx, pred_ndx)).unwrap();
        match item.insn.get() {
            mil::Insn::PhiArg(reg) => reg,
            other => panic!("expected phiarg, got {:?}", other),
        }
    }

    fn arg_ndx(&self, phi_ndx: mil::Index, pred_ndx: mil::Index) -> mil::Reg {
        assert!(pred_ndx < self.pred_count);
        mil::Reg(self.phi_reg(phi_ndx).0 + 1 + pred_ndx)
    }
}

impl std::fmt::Debug for Program {
    fn fmt(&self, f: &mut std::fmt::Formatter<'_>) -> std::fmt::Result {
        let count: usize = self.live_regs().count();
        writeln!(f, "ssa program  {} instrs", count)?;

        for bid in self.cfg.block_ids_rpo() {
            let phis = self.block_phi(bid);
            let block_addr = {
                let nor_ndxs = self.cfg.insns_ndx_range(bid);
                self.inner.get(nor_ndxs.start).unwrap().addr
            };
            let insns = self.block_normal_insns(bid).unwrap();

            write!(f, ".B{}:    ;;  ", bid.as_usize())?;
            let preds = self.cfg.block_preds(bid);
            if preds.len() > 0 {
                write!(f, "preds:")?;
                for (ndx, pred) in preds.iter().enumerate() {
                    if ndx > 0 {
                        write!(f, ",")?;
                    }
                    write!(f, "B{}", pred.as_number())?;
                }
                write!(f, "  ")?;
            }
            writeln!(
                f,
                "addr:0x{:x}; {} insn {} phis",
                block_addr,
                insns.insns.len(),
                phis.phi_count(),
            )?;

            let print_rdr_count = |f: &mut std::fmt::Formatter, reg| -> std::fmt::Result {
                let rdr_count = self.rdr_count.get(reg);
                if rdr_count > 1 {
                    write!(f, "  ({:3})  ", rdr_count)?;
                } else {
                    write!(f, "         ")?;
                }
                Ok(())
            };

            if phis.phi_count() > 0 {
                write!(f, "                  ɸ  ")?;
                for pred in preds {
                    write!(f, "B{:<5} ", pred.as_number())?;
                }
                writeln!(f)?;
                for phi in phis.phi_regs() {
                    print_rdr_count(f, phi)?;
                    write!(f, "  r{:<5} <- ", phi.0)?;
                    for arg in self.get_phi_args(phi) {
                        write!(f, "r{:<5} ", arg.0)?;
                    }
                    writeln!(f)?;
                }
            }

            for (dest, mut insn) in insns.iter_copied() {
<<<<<<< HEAD
                // These are hidden; when other instructions depend on them,
                // they get skipped (see `ssa::Program::get`)
                if let mil::Insn::Get(_) = insn {
                    continue;
                }

                if self.is_alive(dest) {
                    // modify insn (our copy) so that the registers
                    // skip/dereference any Get
                    for input in insn.input_regs_iter_mut() {
                        // ssa::Program::get dereferences Get(_), so we can just
                        // pluck `dest` from its return value
                        *input = self.get(*input).unwrap().dest.get();
=======
                if self.is_alive(dest) {
                    // modify insn (our copy) so that the registers skip/dereference any Get
                    for input in insn.input_regs_iter_mut() {
                        loop {
                            let input_def = self.get(*input).unwrap().insn.get();
                            if let mil::Insn::Get(x) = input_def {
                                *input = x;
                            } else {
                                break;
                            }
                        }
>>>>>>> 5f20d86c
                    }

                    print_rdr_count(f, dest)?;
                    writeln!(f, "{:?} <- {:?}", dest, insn)?;
                }
            }
        }

        Ok(())
    }
}

// TODO Remove this. No longer needed in the current design. Already cut down to nothing.
pub struct ConversionParams {
    pub program: mil::Program,
}

impl ConversionParams {
    pub fn new(program: mil::Program) -> Self {
        ConversionParams { program }
    }
}

pub fn mil_to_ssa(input: ConversionParams) -> Program {
    let ConversionParams { mut program, .. } = input;

    let cfg = cfg::analyze_mil(&program);

    let dom_tree = cfg.dom_tree();
    let mut phis = place_phi_nodes(&mut program, &cfg, dom_tree);

    /*
    stack[v] is a stack of variable names (for every variable v)

    def rename(block):
      for instr in block:
        replace each argument to instr with stack[old name]

        replace instr's destination with a new name
        push that new name onto stack[old name]

      for s in block's successors:
        for p in s's ϕ-nodes:
          Assuming p is for a variable v, make it read from stack[v].

      for b in blocks immediately dominated by block:
        # That is, children in the dominance tree.
        rename(b)

      pop all the names we just pushed onto the stacks

    rename(entry)
    */

    // TODO rework this with a more efficient data structure
    struct VarMap {
        count: mil::Index,
        stack: Vec<Box<[Option<mil::Reg>]>>,
    }

    impl VarMap {
        fn new(count: mil::Index) -> Self {
            VarMap {
                count,
                stack: Vec::new(),
            }
        }

        fn push(&mut self) {
            if self.stack.is_empty() {
                self.stack
                    .push(vec![None; self.count.into()].into_boxed_slice());
            } else {
                let new_elem = self.stack.last().unwrap().clone();
                self.stack.push(new_elem);
            }

            self.check_invariants()
        }

        fn check_invariants(&self) {
            for elem in &self.stack {
                assert_eq!(elem.len(), self.count.into());
            }
        }

        fn pop(&mut self) {
            self.stack.pop();
            self.check_invariants();
        }

        fn current(&self) -> &[Option<mil::Reg>] {
            &self.stack.last().expect("no mappings!")[..]
        }
        fn current_mut(&mut self) -> &mut [Option<mil::Reg>] {
            &mut self.stack.last_mut().expect("no mappings!")[..]
        }
        fn get(&self, reg: mil::Reg) -> Option<mil::Reg> {
            let reg_num = reg.reg_index() as usize;
            self.current()[reg_num]
        }

        fn set(&mut self, old: mil::Reg, new: mil::Reg) {
            let reg_num = old.reg_index() as usize;
            self.current_mut()[reg_num] = Some(new);
        }
    }

    let var_count = program.reg_count();
    let mut var_map = VarMap::new(var_count);

    enum Cmd {
        Finish,
        Start(cfg::BlockID),
    }
    let mut queue = vec![Cmd::Finish, Cmd::Start(cfg.entry_block_id())];

    while let Some(cmd) = queue.pop() {
        match cmd {
            Cmd::Start(bid) => {
                var_map.push();

                // -- patch current block

                // phi nodes are *used* here for their destination; their arguments are fixed up
                // while processing the predecessors
                let block_phis = &phis[bid];
                for ndx in block_phis.ndxs.clone() {
                    let item = program.get(ndx).unwrap();
                    match item.insn.get() {
                        mil::Insn::Phi { size: 1 }
                        | mil::Insn::Phi { size: 2 }
                        | mil::Insn::Phi { size: 4 }
                        | mil::Insn::Phi { size: 8 } => {
                            var_map.set(item.dest.get(), mil::Reg(ndx));
                            item.dest.set(mil::Reg(ndx));
                        }
                        mil::Insn::PhiArg { .. } => {}
                        _ => panic!("non-phi node in block phi ndx range"),
                    }
                }

                for insn_ndx in cfg.insns_ndx_range(bid) {
                    let iv = program.get(insn_ndx).unwrap();

                    // TODO Re-establish this invariant
                    //  this will only make sense after I add abstract values representing initial
                    //  conditions to each function... (probably coming from the calling
                    //  convention)
                    //
                    // > if bid == cfg::ENTRY_BID && insn_ndx == 0 {
                    // >     assert_eq!(inputs, [None, None]);
                    // > }

                    let mut insn = iv.insn.get();
                    for reg in insn.input_regs_mut().into_iter().flatten() {
                        *reg = var_map.get(*reg).expect("value not initialized in pre-ssa");
                    }
                    iv.insn.set(insn);

                    // in the output SSA, each destination register corrsponds to the instruction's
                    // index. this way, the numeric value of a register can also be used as
                    // instruction ID, to locate a register/variable's defining instruction.
                    let new_dest = mil::Reg(insn_ndx);
                    let old_name = iv.dest.replace(new_dest);
                    let new_name = if let mil::Insn::Get(input_reg) = iv.insn.get() {
                        // exception: for Get(_) instructions, we just reuse the input reg for the
                        // output
                        input_reg
                    } else {
                        new_dest
                    };

                    var_map.set(old_name, new_name);
                }
                for insn_ndx in cfg.insns_ndx_range(bid) {
                    let item = program.get(insn_ndx).unwrap();
                    assert_eq!(item.dest.get(), mil::Reg(insn_ndx));
                }

                // -- patch successor's phi nodes
                // The algorithm is the following:
                // >  for s in block's successors:
                // >    for p in s's ϕ-nodes:
                // >      Assuming p is for a variable v, make it read from stack[v].
                //
                // ... in order to patch the correct operand in each phi instruction, we have
                // to use its "predecessor position", i.e. whether the current block is the
                // successor's 1st, 2nd, 3rd predecessor.

                for (my_pred_ndx, succ) in cfg.block_cont(bid).as_array().into_iter().flatten() {
                    let succ_phis = &mut phis[succ];

                    for phi_ndx in 0..succ_phis.phi_count {
                        let arg = succ_phis.arg_ndx(phi_ndx, my_pred_ndx.into());
                        let iv = program.get(arg.0).unwrap();
                        match iv.insn.get() {
                            // These are not supposed to exist yet!
                            // Only Phi8 is added by place_phi_nodes; the others
                            // are only placed by narrow_phi_nodes
                            mil::Insn::Phi { size: 1 }
                            | mil::Insn::Phi { size: 2 }
                            | mil::Insn::Phi { size: 4 } => {
                                panic!("unexpected narrow phi node at this phase of ssa conversion")
                            }
                            mil::Insn::Phi { size: 8 } => continue,
                            mil::Insn::PhiArg(arg) => {
                                // NOTE: the substitution of the *successor's* phi node's argument is
                                // done in the context of *this* node (its predecessor)
                                let arg_repl = var_map.get(arg).unwrap_or_else(|| {
                                    panic!(
                                        "value {:?} not initialized in pre-ssa (phi {:?}--[{}]-->{:?})",
                                        arg, bid, my_pred_ndx, succ
                                    )
                                });
                                iv.insn.set(mil::Insn::PhiArg(arg_repl));
                            }
                            _ => panic!("non-phi node in block phi ndx range"),
                        };
                    }
                }

                // TODO quadratic, but cfgs are generally pretty small
                let imm_dominated = dom_tree
                    .items()
                    .filter(|(_, parent)| **parent == Some(bid))
                    .map(|(bid, _)| bid);
                for child in imm_dominated {
                    queue.push(Cmd::Finish);
                    queue.push(Cmd::Start(child));
                }
            }

            Cmd::Finish => {
                var_map.pop();
            }
        }
    }
    let var_count = program.len();
    let rdr_count = ReaderCount::new(var_count);

    // establish SSA invariants
    // the returned Program will no longer change (just some instructions are going to be marked as
    // "dead" and ignored)
    for (ndx, insn) in program.iter().enumerate() {
        let ndx = ndx.try_into().unwrap();
        assert_eq!(
            insn.dest.get(),
            mil::Reg(ndx),
            "insn unvisited: {:?} <- {:?}",
            insn.dest,
            insn.insn
        );
    }

    let mut ssa = Program {
        inner: program,
        cfg,
        phis,
        rdr_count,

        #[cfg(feature = "proto_typing")]
        ptr_regs: HashMap::new(),
    };
    eliminate_dead_code(&mut ssa);
    narrow_phi_nodes(&mut ssa);
    ssa
}

/// Add phi nodes to a MIL program, where required.
///
/// Some notes:
///
/// - This function acts on MIL programs not yet in SSA form. Phi nodes are
/// added in preparation for an SSA conversion, but no part of the actual
/// conversion is performed at all.
///
/// - The added Phi nodes are all with the largest result width (Phi8). They
/// must be later swapped for the proper width variants (Phi1, Phi2, Phi4, ...)
/// by calling `narrow_phi_nodes` on the SSA-converted program.
fn place_phi_nodes(
    program: &mut mil::Program,
    cfg: &cfg::Graph,
    dom_tree: &cfg::DomTree,
) -> cfg::BlockMap<PhiInfo> {
    let block_count = cfg.block_count();

    if program.len() == 0 {
        return cfg::BlockMap::new(PhiInfo::empty(), block_count);
    }

    let phis_set = compute_phis_set(program, cfg, dom_tree);
    let var_count = phis_set.0.cols.try_into().unwrap();
    assert_eq!(var_count, program.reg_count());

    // translate `phis` into a representation such that inputs can be replaced with specific input
    // variables assigned in predecessors.
    // they are appended as Phi/PhiArg nodes to the program
    let mut phis = cfg::BlockMap::new(PhiInfo::empty(), block_count);

    for bid in cfg.block_ids() {
        let pred_count: u16 = cfg.block_preds(bid).len().try_into().unwrap();
        let start_ndx = program.len();
        let mut phi_count = 0;

        for var_ndx in 0..var_count {
            let reg = mil::Reg(var_ndx);
            if *phis_set.get(bid, reg) {
                // the largest-width Phi opcode is inserted here; will be
                // narrowed down in a later phase of ssa construction
                program.push(reg, mil::Insn::Phi { size: 8 });
                phi_count += 1;

                for _pred_ndx in 0..pred_count {
                    // implicitly corresponds to _pred_ndx
                    program.push(mil::Reg(program.len()), mil::Insn::PhiArg(reg));
                }
            }
        }

        let end_ndx = program.len();
        assert_eq!(end_ndx - start_ndx, phi_count * (1 + pred_count));

        let phi_info = PhiInfo {
            ndxs: start_ndx..end_ndx,
            phi_count,
            pred_count,
        };
        for phi_ndx in 0..phi_info.phi_count {
            for pred_ndx in 0..phi_info.pred_count {
                // check that it doesn't throw
                let ndx = phi_info.arg_ndx(phi_ndx, pred_ndx);
                let item = program.get(ndx.0).unwrap();
                assert!(matches!(item.insn.get(), mil::Insn::PhiArg(_)));
            }
        }

        phis[bid] = phi_info;
    }

    phis
}

fn compute_phis_set(
    program: &mut mil::Program,
    cfg: &cfg::Graph,
    dom_tree: &cfg::DomTree,
) -> RegMat<bool> {
    // matrix [B * B] where B = #blocks
    // matrix[i, j] = true iff block j is in block i's dominance frontier
    let is_dom_front = compute_dominance_frontier(cfg, dom_tree);
    let block_uses_var = find_received_vars(program, cfg);
    let mut phis_set = RegMat::for_program(program, cfg, false);

    // the rule is:
    //   if variable v is written in block b,
    //   then we have to add `v <- phi v, v, ...` on each block in b's dominance frontier
    // (phis_set is to avoid having multiple phis for the same var)
    for bid in cfg.block_ids() {
        let slice = program.slice(cfg.insns_ndx_range(bid)).unwrap();
        for dest in slice.dests.iter() {
            let dest = dest.get();
            for target_bid in cfg.block_ids() {
                if cfg.block_preds(target_bid).len() < 2 {
                    continue;
                }

                let is_blk_in_df = *is_dom_front.item(bid.as_usize(), target_bid.as_usize());
                let is_used = *block_uses_var.get(target_bid, dest);

                if is_blk_in_df && is_used {
                    phis_set.set(target_bid, dest, true);
                }
            }
        }
    }

    phis_set
}

fn narrow_phi_nodes(program: &mut Program) {
    for iv in program.insns_unordered() {
        let dest = iv.dest.get();
        let insn = iv.insn.get();

        match insn {
            mil::Insn::Phi { size } => {
                if size != 8 {
                    panic!("narrow_phi_nodes: unexpected narrow phi node")
                }
            }
            _ => continue,
        }

        let mut args = program.get_phi_args(dest);
        let arg0 = args.next().unwrap();
        let rt0 = program.value_type(arg0);

        // check: all args have the same type!
        for arg in args {
            assert_eq!(
                program.value_type(arg),
                rt0,
                "malformed ssa: phi node has different type args"
            );
        }

        let repl_insn = match rt0 {
            mil::RegType::Effect => panic!("malformed ssa: phi node can't have Effect inputs"),
            mil::RegType::Bytes(size) => mil::Insn::Phi { size },
            mil::RegType::Bool => mil::Insn::PhiBool,
        };
        iv.insn.set(repl_insn);
    }
}

/// Find the set of "received variables" for each block.
///
/// This is the set of variables which are read before any write in the block.
/// In other words, for these are the variables, the block observes the values
/// left there by other blocks.
fn find_received_vars(prog: &mil::Program, graph: &cfg::Graph) -> RegMat<bool> {
    let mut is_received = RegMat::for_program(prog, graph, false);
    for bid in graph.block_ids_postorder() {
        for (dest, insn) in prog
            .slice(graph.insns_ndx_range(bid))
            .unwrap()
            .iter_copied()
            .rev()
        {
            is_received.set(bid, dest, false);
            for input in insn.input_regs_iter() {
                is_received.set(bid, input, true);
            }
        }
    }
    is_received
}

struct RegMat<T>(Mat<T>);

impl<T: Clone> RegMat<T> {
    fn for_program(program: &mil::Program, graph: &cfg::Graph, value: T) -> Self {
        let var_count = program.reg_count() as usize;
        RegMat(Mat::new(value, graph.block_count() as usize, var_count))
    }

    fn get(&self, bid: cfg::BlockID, reg: mil::Reg) -> &T {
        self.0
            .item(bid.as_number() as usize, reg.reg_index() as usize)
    }

    fn set(&mut self, bid: cfg::BlockID, reg: mil::Reg, value: T) {
        *self
            .0
            .item_mut(bid.as_number() as usize, reg.reg_index() as usize) = value;
    }
}

struct Mat<T> {
    items: Box<[T]>,
    rows: usize,
    cols: usize,
}
impl<T> Mat<T> {
    fn ndx(&self, i: usize, j: usize) -> usize {
        assert!(i < self.rows);
        assert!(j < self.cols);
        self.cols * i + j
    }

    fn item(&self, i: usize, j: usize) -> &T {
        &self.items[self.ndx(i, j)]
    }
    fn item_mut(&mut self, i: usize, j: usize) -> &mut T {
        &mut self.items[self.ndx(i, j)]
    }
}
impl<T: Clone> Mat<T> {
    fn new(init: T, rows: usize, cols: usize) -> Self {
        let items = vec![init; rows * cols].into_boxed_slice();
        Mat { items, rows, cols }
    }
}

fn compute_dominance_frontier(graph: &cfg::Graph, dom_tree: &cfg::DomTree) -> Mat<bool> {
    let count = graph.block_count() as usize;
    let mut mat = Mat::new(false, count, count);

    for bid in graph.block_ids() {
        let preds = graph.block_preds(bid);
        if preds.len() < 2 {
            continue;
        }

        let runner_stop = dom_tree[bid].unwrap();
        for &pred in preds {
            // bid is in the dominance frontier of pred, and of all its dominators
            let mut runner = pred;
            while runner != runner_stop {
                *mat.item_mut(runner.as_usize(), bid.as_usize()) = true;
                runner = dom_tree[runner].unwrap();
            }
        }
    }

    mat
}

pub fn eliminate_dead_code(prog: &mut Program) {
    if prog.inner.len() == 0 {
        return;
    }

    let count = prog.reg_count();
    let mut rdr_count = ReaderCount::new(count);
    let mut visited = vec![false; count as usize];

    let mut queue: Vec<_> = prog
        .inner
        .iter()
        .filter(|iv| iv.insn.get().has_side_effects())
        .map(|iv| iv.dest.get())
        .collect();

    for &side_fx_reg in &queue {
        rdr_count.inc(side_fx_reg);
    }

    println!("eliminate_dead_code --[[");
    while let Some(reg) = queue.pop() {
        println!(" * {reg:?}");

        // we can assume no circular references
        visited[reg.reg_index() as usize] = true;
        let insn = prog.get(reg).unwrap().insn.get();
        match insn {
            mil::Insn::Phi { size: _ } | mil::Insn::PhiBool => {
                for input in prog.get_phi_args(reg) {
                    rdr_count.inc(input);
                    if !visited[input.reg_index() as usize] {
                        queue.push(input);
                    }
                }
            }
            _ => {
                for input in insn.input_regs_iter() {
                    rdr_count.inc(input);
                    if !visited[input.reg_index() as usize] {
                        queue.push(input);
                    }
                }
            }
        }
    }
    println!("]]--");

    prog.rdr_count = rdr_count;
}

#[derive(Debug, Clone)]
struct ReaderCount(Vec<usize>);
impl ReaderCount {
    fn new(var_count: mil::Index) -> Self {
        ReaderCount(vec![0; var_count as usize])
    }
    fn reset(&mut self) {
        self.0.fill(0);
    }
    fn get(&self, reg: mil::Reg) -> usize {
        self.0[reg.0 as usize]
    }
    fn inc(&mut self, reg: mil::Reg) {
        if let Some(elm) = self.0.get_mut(reg.reg_index() as usize) {
            *elm += 1;
        }
    }
}

#[cfg(test)]
mod tests {
    use crate::mil;

    #[test]
    fn test_phi_read() {
        use mil::{ArithOp, Insn, Reg};

        let prog = {
            let mut pb = mil::ProgramBuilder::new();

            pb.set_input_addr(0xf0);
            pb.push(Reg(0), Insn::Const8(123));
            pb.push(
                Reg(1),
                Insn::JmpExtIf {
                    cond: Reg(0),
                    addr: 0xf2,
                },
            );

            pb.set_input_addr(0xf1);
            pb.push(Reg(2), Insn::Const1(4));
            pb.push(Reg(3), Insn::JmpExt(0xf3));

            pb.set_input_addr(0xf2);
            pb.push(Reg(2), Insn::Const1(8));

            pb.set_input_addr(0xf3);
            pb.push(Reg(4), Insn::ArithK1(ArithOp::Add, Reg(2), 456));
            pb.push(Reg(5), Insn::Ret(Reg(4)));

            pb.build()
        };

        eprintln!("-- mil:");
        eprintln!("{:?}", prog);

        eprintln!("-- ssa:");
        let prog = super::mil_to_ssa(super::ConversionParams::new(prog));
        insta::assert_debug_snapshot!(prog);
    }
}<|MERGE_RESOLUTION|>--- conflicted
+++ resolved
@@ -125,11 +125,7 @@
             Insn::Const4(_) => RegType::Bytes(4),
             Insn::Const8(_) => RegType::Bytes(8),
             Insn::Part { size, .. } => RegType::Bytes(size as usize),
-<<<<<<< HEAD
-            Insn::Get(_) => panic!("mil::Program::get returned a Get"),
-=======
             Insn::Get(arg) => self.value_type(arg),
->>>>>>> 5f20d86c
             Insn::Concat { lo, hi } => {
                 let lo_size = self.value_type(lo).bytes_size().unwrap();
                 let hi_size = self.value_type(hi).bytes_size().unwrap();
@@ -181,11 +177,7 @@
                 .inner
                 .ancestor_type(anc_name)
                 .expect("ancestor has no defined type"),
-            Insn::StructGet8 { .. } => RegType::Bytes(8),
-<<<<<<< HEAD
             Insn::StructGetMember { size, .. } => RegType::Bytes(size as usize),
-=======
->>>>>>> 5f20d86c
         }
     }
 
@@ -394,21 +386,6 @@
             }
 
             for (dest, mut insn) in insns.iter_copied() {
-<<<<<<< HEAD
-                // These are hidden; when other instructions depend on them,
-                // they get skipped (see `ssa::Program::get`)
-                if let mil::Insn::Get(_) = insn {
-                    continue;
-                }
-
-                if self.is_alive(dest) {
-                    // modify insn (our copy) so that the registers
-                    // skip/dereference any Get
-                    for input in insn.input_regs_iter_mut() {
-                        // ssa::Program::get dereferences Get(_), so we can just
-                        // pluck `dest` from its return value
-                        *input = self.get(*input).unwrap().dest.get();
-=======
                 if self.is_alive(dest) {
                     // modify insn (our copy) so that the registers skip/dereference any Get
                     for input in insn.input_regs_iter_mut() {
@@ -420,7 +397,6 @@
                                 break;
                             }
                         }
->>>>>>> 5f20d86c
                     }
 
                     print_rdr_count(f, dest)?;
