--- conflicted
+++ resolved
@@ -86,20 +86,12 @@
         hi: Reg,
     },
 
-    StructGet8 {
-        struct_value: Reg,
-        offset: u8,
-    },
-<<<<<<< HEAD
     StructGetMember {
         struct_value: Reg,
         name: &'static str,
         // larger size are definitely possible
         size: u32,
     },
-
-=======
->>>>>>> 5f20d86c
     Widen1_2(Reg),
     Widen1_4(Reg),
     Widen1_8(Reg),
@@ -308,10 +300,6 @@
             | Insn::Call(reg)
             | Insn::CArg(reg)
             | Insn::PhiArg(reg)
-            | Insn::StructGet8 {
-                struct_value: reg,
-                offset: _,
-            }
             | Insn::StructGetMember {
                 struct_value: reg,
                 name: _,
@@ -387,10 +375,6 @@
             | Insn::Call(reg)
             | Insn::CArg(reg)
             | Insn::PhiArg(reg)
-            | Insn::StructGet8 {
-                struct_value: reg,
-                offset: _,
-            }
             | Insn::StructGetMember {
                 struct_value: reg,
                 name: _,
@@ -408,67 +392,6 @@
         }
     }
 
-<<<<<<< HEAD
-    pub fn has_side_effects(&self) -> bool {
-        match self {
-            Insn::False
-            | Insn::True
-            | Insn::Const1(_)
-            | Insn::Const2(_)
-            | Insn::Const4(_)
-            | Insn::Const8(_)
-            | Insn::Part { .. }
-            | Insn::Get(_)
-            | Insn::Concat { .. }
-            | Insn::Widen1_2(_)
-            | Insn::Widen1_4(_)
-            | Insn::Widen1_8(_)
-            | Insn::Widen2_4(_)
-            | Insn::Widen2_8(_)
-            | Insn::Widen4_8(_)
-            | Insn::Arith1(_, _, _)
-            | Insn::Arith2(_, _, _)
-            | Insn::Arith4(_, _, _)
-            | Insn::Arith8(_, _, _)
-            | Insn::ArithK1(_, _, _)
-            | Insn::ArithK2(_, _, _)
-            | Insn::ArithK4(_, _, _)
-            | Insn::ArithK8(_, _, _)
-            | Insn::Cmp(_, _, _)
-            | Insn::Bool(_, _, _)
-            | Insn::Not(_)
-            | Insn::OverflowOf(_)
-            | Insn::CarryOf(_)
-            | Insn::SignOf(_)
-            | Insn::IsZero(_)
-            | Insn::Parity(_)
-            | Insn::Undefined
-            | Insn::LoadMem1(_)
-            | Insn::LoadMem2(_)
-            | Insn::LoadMem4(_)
-            | Insn::LoadMem8(_)
-            | Insn::Ancestral(_)
-            | Insn::Phi { size: _ }
-            | Insn::PhiBool
-            | Insn::PhiArg { .. }
-            | Insn::StructGet8 { .. }
-            | Insn::StructGetMember { .. } => false,
-
-            Insn::Call { .. }
-            | Insn::CArg { .. }
-            | Insn::Ret(_)
-            | Insn::StoreMem(_, _)
-            | Insn::JmpInd(_)
-            | Insn::JmpExt(_)
-            | Insn::Jmp(_)
-            | Insn::JmpExtIf { .. }
-            | Insn::JmpIf { .. }
-            | Insn::TODO(_) => true,
-        }
-    }
-
-=======
->>>>>>> 5f20d86c
     #[inline(always)]
     pub fn is_phi(&self) -> bool {
         matches!(
@@ -482,154 +405,6 @@
     }
 }
 
-<<<<<<< HEAD
-fn fmt_arith(
-    f: &mut std::fmt::Formatter<'_>,
-    op: ArithOp,
-    sz: u8,
-    a: Reg,
-    b: Reg,
-) -> std::fmt::Result {
-    let op = match op {
-        ArithOp::Add => "add",
-        ArithOp::Sub => "sub",
-        ArithOp::Mul => "mul",
-        ArithOp::Shl => "shl",
-        ArithOp::BitAnd => "and",
-        ArithOp::BitOr => "or",
-        ArithOp::BitXor => "xor",
-    };
-    write!(f, "{:8} {:?},{:?}  {}", op, a, b, size_keyword(sz))
-}
-
-fn fmt_arithk(
-    f: &mut std::fmt::Formatter<'_>,
-    op: ArithOp,
-    sz: u8,
-    a: Reg,
-    k: i64,
-) -> std::fmt::Result {
-    let op = match op {
-        ArithOp::Add => "addk",
-        ArithOp::Sub => "subk",
-        ArithOp::Mul => "mulk",
-        ArithOp::Shl => "shlk",
-        ArithOp::BitAnd => "andk",
-        ArithOp::BitOr => "ork",
-        ArithOp::BitXor => "xork",
-    };
-    write!(f, "{:8} {:?},{:?} {}", op, a, k, size_keyword(sz))
-}
-
-fn size_keyword(sz: u8) -> &'static str {
-    match sz {
-        1 => "byte",
-        2 => "word",
-        4 => "dword",
-        8 => "qword",
-        _ => panic!("invalid size: {sz}"),
-    }
-}
-
-impl std::fmt::Debug for Insn {
-    fn fmt(&self, f: &mut std::fmt::Formatter<'_>) -> std::fmt::Result {
-        match self {
-            Insn::True => write!(f, "true"),
-            Insn::False => write!(f, "false"),
-            Insn::Const1(val) => write!(f, "{:8} {} (0x{:x})", "const1", *val as i64, val),
-            Insn::Const2(val) => write!(f, "{:8} {} (0x{:x})", "const2", *val as i64, val),
-            Insn::Const4(val) => write!(f, "{:8} {} (0x{:x})", "const4", *val as i64, val),
-            Insn::Const8(val) => write!(f, "{:8} {} (0x{:x})", "const8", *val as i64, val),
-            Insn::Part { src, offset, size } => {
-                write!(f, "{:8} {:?}[{}..{}]", "part", src, offset, offset + size)
-            }
-            Insn::Get(x) => write!(f, "{:8} {:?}", "get", x),
-            Insn::Concat { lo, hi } => write!(f, "{:8} {:?}⧺{:?}", "concat", hi, lo),
-            Insn::Widen1_2(x) => write!(f, "{:8} 1->2 {:?}", "widen", *x),
-            Insn::Widen1_4(x) => write!(f, "{:8} 1->4 {:?}", "widen", *x),
-            Insn::Widen1_8(x) => write!(f, "{:8} 1->8 {:?}", "widen", *x),
-            Insn::Widen2_4(x) => write!(f, "{:8} 2->4 {:?}", "widen", *x),
-            Insn::Widen2_8(x) => write!(f, "{:8} 2->8 {:?}", "widen", *x),
-            Insn::Widen4_8(x) => write!(f, "{:8} 4->8 {:?}", "widen", *x),
-
-            Insn::Arith1(op, a, b) => fmt_arith(f, *op, 1, *a, *b),
-            Insn::Arith2(op, a, b) => fmt_arith(f, *op, 2, *a, *b),
-            Insn::Arith4(op, a, b) => fmt_arith(f, *op, 4, *a, *b),
-            Insn::Arith8(op, a, b) => fmt_arith(f, *op, 8, *a, *b),
-            Insn::ArithK1(op, reg, k) => fmt_arithk(f, *op, 1, *reg, *k),
-            Insn::ArithK2(op, reg, k) => fmt_arithk(f, *op, 2, *reg, *k),
-            Insn::ArithK4(op, reg, k) => fmt_arithk(f, *op, 4, *reg, *k),
-            Insn::ArithK8(op, reg, k) => fmt_arithk(f, *op, 8, *reg, *k),
-            Insn::Cmp(op, a, b) => {
-                let op = match op {
-                    CmpOp::EQ => "==",
-                    CmpOp::LT => "<",
-                };
-                write!(f, "{:8} {:?},{:?}", op, a, b)
-            }
-            Insn::Bool(op, a, b) => {
-                let op = match op {
-                    BoolOp::Or => "||",
-                    BoolOp::And => "&&",
-                };
-                write!(f, "{:8} {:?},{:?}", op, a, b)
-            }
-            Insn::Not(x) => write!(f, "{:8} {:?}", "not", x),
-
-            Insn::LoadMem1(addr) => write!(f, "{:8} addr:{:?}", "loadm1", addr),
-            Insn::LoadMem2(addr) => write!(f, "{:8} addr:{:?}", "loadm2", addr),
-            Insn::LoadMem4(addr) => write!(f, "{:8} addr:{:?}", "loadm4", addr),
-            Insn::LoadMem8(addr) => write!(f, "{:8} addr:{:?}", "loadm8", addr),
-
-            Insn::StoreMem(addr, val) => write!(f, "{:8} *{:?} ← {:?}", "store", addr, val),
-            Insn::TODO(msg) => write!(f, "{:8} {}", "TODO", msg),
-
-            Insn::Call(callee) => write!(f, "{:8} {:?}", "call", callee),
-            Insn::CArg(value) => write!(f, "{:8} {:?}", "carg", value),
-            Insn::Ret(x) => write!(f, "{:8} {:?}", "ret", x),
-            Insn::JmpInd(x) => write!(f, "{:8} *{:?}", "jmp", x),
-            Insn::Jmp(x) => write!(f, "{:8} {:?}", "jmp", x),
-            Insn::JmpExt(target) => write!(f, "{:8} 0x{:x} extern", "jmp", target),
-            Insn::JmpExtIf { cond, addr: target } => {
-                write!(f, "{:8} {:?},0x{:x} extern", "jmp.if", cond, target)
-            }
-            Insn::JmpIf { cond, target } => write!(f, "{:8} {:?},{}", "jmp.if", cond, target),
-
-            Insn::OverflowOf(x) => write!(f, "{:8} {:?}", "overflow", x),
-            Insn::CarryOf(x) => write!(f, "{:8} {:?}", "carry", x),
-            Insn::SignOf(x) => write!(f, "{:8} {:?}", "sign", x),
-            Insn::IsZero(x) => write!(f, "{:8} {:?}", "is0", x),
-            Insn::Parity(x) => write!(f, "{:8} {:?}", "parity", x),
-
-            Insn::Undefined => write!(f, "undef"),
-            Insn::Ancestral(anc) => write!(f, "#pre:{}", anc.name()),
-
-            Insn::Phi { size } => write!(f, "phi{size}"),
-            Insn::PhiBool => write!(f, "phibool"),
-            Insn::PhiArg(reg) => {
-                write!(f, "{:8} {:?}", "phiarg", reg)
-            }
-            Insn::StructGet8 {
-                struct_value,
-                offset,
-            } => write!(f, "{:8} {:?},{}", "sget8", *struct_value, offset),
-            Insn::StructGetMember {
-                struct_value,
-                name,
-                size,
-            } => {
-                write!(
-                    f,
-                    "{:8} {:?},\"{}\"  {}b",
-                    "memb", *struct_value, name, size
-                )
-            }
-        }
-    }
-}
-
-=======
->>>>>>> 5f20d86c
 impl std::fmt::Debug for Program {
     fn fmt(&self, f: &mut std::fmt::Formatter<'_>) -> std::fmt::Result {
         writeln!(f, "program  {} instrs", self.insns.len())?;
