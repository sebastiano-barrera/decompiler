use enum_assoc::Assoc;
/// Machine-Independent Language
// TODO This currently only represents the pre-SSA version of the program, but SSA conversion is
// coming
use std::{cell::Cell, collections::HashMap, ops::Range};

/// A MIL program.
///
/// This is logically constituted of a linear sequence of instructions, each with:
///  - a destination register (`Reg`);
///  - an operation with its operands/inputs (`Insn`);
///  - a corresponding address in the original machine code (`u64`).
///
/// By convention, the entry point of the program is always at index 0.
#[derive(Clone)]
pub struct Program {
    insns: Vec<Cell<Insn>>,
    dests: Vec<Cell<Reg>>,
    addrs: Vec<u64>,
    reg_count: Index,

    // TODO More specific types
    // kept even if dead, because we will still want to trace each MIL
    // instruction back to the original machine code / assembly
    #[allow(dead_code)]
    mil_of_input_addr: HashMap<u64, Index>,

    anc_types: HashMap<AncestralName, RegType>,
}

/// Register ID
///
/// The language admits as many registers as a u16 can represent (2**16). They're
/// abstract, so we don't pay for them!
#[derive(Clone, Copy, PartialEq, Eq, Hash)]
pub struct Reg(pub u16);

impl Reg {
    pub fn reg_index(&self) -> u16 {
        self.0
    }
}
impl std::fmt::Debug for Reg {
    fn fmt(&self, f: &mut std::fmt::Formatter<'_>) -> std::fmt::Result {
        write!(f, "r{}", self.0)
    }
}

pub type Index = u16;

#[derive(Clone, Copy, PartialEq, Eq, Hash, Debug)]
pub enum RegType {
    Effect,
    Bytes(usize),
    Bool,
}
impl RegType {
    pub(crate) fn bytes_size(&self) -> Option<usize> {
        match self {
            RegType::Effect => None,
            RegType::Bool => None,
            RegType::Bytes(sz) => Some(*sz),
        }
    }
}

#[derive(Clone, Copy, PartialEq, Eq, Debug, Assoc)]
#[func(pub fn has_side_effects(&self) -> bool { false })]
#[allow(clippy::upper_case_acronyms)]
pub enum Insn {
    True,
    False,
    Const {
        value: i64,
        size: u8,
    },
    Get(Reg),

    Part {
        src: Reg,
        offset: u8,
        size: u8,
    },
    Concat {
        lo: Reg,
        hi: Reg,
    },

    StructGetMember {
        struct_value: Reg,
        name: &'static str,
        // larger size are definitely possible
        size: u32,
    },
    Widen {
        reg: Reg,
        target_size: u8,
    },

    Arith(ArithOp, Reg, Reg),
    ArithK(ArithOp, Reg, i64),
    Cmp(CmpOp, Reg, Reg),
    Bool(BoolOp, Reg, Reg),
    Not(Reg),

    // call args are represented by a sequence of adjacent CArg instructions,
    // immediately following the "main" Call insn:
    //  r0 <- [compute callee]
    //  r1 <- [compute arg 0]
    //  r2 <- [compute arg 1]
    //  r3 <- call r0
    //  r4 <- carg r1
    //  r5 <- carg r2
    //  r6 <- carg r3
    // destination vreg r3 is for the return value. r4, r5, r6 are entirely
    // fictitious, they don't correspond to any value.
    #[assoc(has_side_effects = true)]
    Call(Reg),
    #[assoc(has_side_effects = true)]
    CArg(Reg),
    #[assoc(has_side_effects = true)]
    Ret(Reg),
    #[assoc(has_side_effects = true)]
    JmpInd(Reg),
    #[assoc(has_side_effects = true)]
    Jmp(Index),
    #[assoc(has_side_effects = true)]
    JmpIf {
        cond: Reg,
        target: Index,
    },
    #[assoc(has_side_effects = true)]
    JmpExt(u64),
    #[assoc(has_side_effects = true)]
    JmpExtIf {
        cond: Reg,
        addr: u64,
    },

    #[allow(clippy::upper_case_acronyms)]
    #[assoc(has_side_effects = true)]
    TODO(&'static str),

    LoadMem {
        reg: Reg,
        size: i32,
    },
    StoreMem(Reg, Reg),

    OverflowOf(Reg),
    CarryOf(Reg),
    SignOf(Reg),
    IsZero(Reg),
    Parity(Reg),

    Undefined,
    Ancestral(AncestralName),

    /// Phi node.
    ///
    /// Exists purely to give the phi node an index that the rest of the program can refer to (in
    /// SSA).
    Phi,

    // must be marked with has_side_effects = true, in order to be associated to specific basic blocks
    #[assoc(has_side_effects = true)]
    Upsilon {
        value: Reg,
        phi_ref: Reg,
    },
}

/// Binary comparison operators. Inputs are integers; the output is a boolean.
#[derive(Clone, Copy, PartialEq, Eq, Debug)]
pub enum CmpOp {
    EQ,
    LT,
}

/// Binary boolean operators. Inputs and outputs are booleans.
#[derive(Clone, Copy, PartialEq, Eq, Debug)]
pub enum BoolOp {
    Or,
    And,
}

#[derive(Clone, Copy, PartialEq, Eq, Debug)]
pub enum ArithOp {
    Add,
    Sub,
    #[allow(dead_code)]
    Mul,
    Shl,
    BitXor,
    BitAnd,
    BitOr,
}

/// The "name" (identifier) of an "ancestral" value, i.e. a value in MIL code
/// that represents the pre-existing value of a machine register at the time
/// the function started execution.  Mostly useful to allow the decompilation to
/// proceed forward even when somehting is out of place.
#[derive(Clone, Copy, Hash, PartialEq, Eq, Debug)]
pub struct AncestralName(&'static str);

impl AncestralName {
    pub const fn new(name: &'static str) -> Self {
        AncestralName(name)
    }

    pub fn name(&self) -> &'static str {
        self.0
    }
}

#[macro_export]
macro_rules! define_ancestral_name {
    ($name:ident, $value:literal) => {
        pub const $name: $crate::mil::AncestralName = $crate::mil::AncestralName::new($value);
    };
}

define_ancestral_name!(ANC_STACK_BOTTOM, "stack_bottom");

impl Insn {
    // TODO There must be some macro magic to generate these two functions
    pub fn input_regs_mut(&mut self) -> [Option<&mut Reg>; 2] {
        match self {
            Insn::False
            | Insn::True
            | Insn::Const { .. }
            | Insn::JmpExt(_)
            | Insn::Jmp(_)
            | Insn::TODO(_)
            | Insn::Undefined
            | Insn::Phi
            | Insn::Ancestral(_) => [None, None],

            Insn::Part {
                src: reg,
                offset: _,
                size: _,
            }
            | Insn::Get(reg)
            | Insn::ArithK(_, reg, _)
            | Insn::Widen {
                reg,
                target_size: _,
            }
            | Insn::Not(reg)
            | Insn::Ret(reg)
            | Insn::JmpInd(reg)
            | Insn::JmpExtIf { cond: reg, addr: _ }
            | Insn::JmpIf {
                cond: reg,
                target: _,
            }
            | Insn::LoadMem { reg, size: _ }
            | Insn::OverflowOf(reg)
            | Insn::CarryOf(reg)
            | Insn::SignOf(reg)
            | Insn::IsZero(reg)
            | Insn::Parity(reg)
            | Insn::Call(reg)
            | Insn::CArg(reg)
<<<<<<< HEAD
            | Insn::PhiArg(reg)
            | Insn::StructGetMember {
                struct_value: reg,
                name: _,
                size: _,
=======
            | Insn::StructGet8 {
                struct_value: reg,
                offset: _,
            }
            | Insn::Upsilon {
                value: reg,
                phi_ref: _,
>>>>>>> c83405cf
            } => [Some(reg), None],

            Insn::Concat { lo: a, hi: b }
            | Insn::Arith(_, a, b)
            | Insn::Cmp(_, a, b)
            | Insn::Bool(_, a, b)
            | Insn::StoreMem(a, b) => [Some(a), Some(b)],
        }
    }

    pub fn input_regs_iter<'s>(&'s self) -> impl 's + Iterator<Item = Reg> {
        self.input_regs().into_iter().flatten().copied()
    }
    pub fn input_regs_iter_mut<'s>(&'s mut self) -> impl 's + Iterator<Item = &'s mut Reg> {
        self.input_regs_mut().into_iter().flatten()
    }
    pub fn input_regs(&self) -> [Option<&Reg>; 2] {
        match self {
            Insn::False
            | Insn::True
            | Insn::Const { .. }
            | Insn::JmpExt(_)
            | Insn::Jmp(_)
            | Insn::TODO(_)
            | Insn::Undefined
            | Insn::Phi
            | Insn::Ancestral(_) => [None, None],

            Insn::Part {
                src: reg,
                offset: _,
                size: _,
            }
            | Insn::Get(reg)
            | Insn::ArithK(_, reg, _)
            | Insn::Widen {
                reg,
                target_size: _,
            }
            | Insn::Not(reg)
            | Insn::Ret(reg)
            | Insn::JmpInd(reg)
            | Insn::JmpExtIf { cond: reg, addr: _ }
            | Insn::JmpIf {
                cond: reg,
                target: _,
            }
            | Insn::LoadMem { reg, size: _ }
            | Insn::OverflowOf(reg)
            | Insn::CarryOf(reg)
            | Insn::SignOf(reg)
            | Insn::IsZero(reg)
            | Insn::Parity(reg)
            | Insn::Call(reg)
            | Insn::CArg(reg)
<<<<<<< HEAD
            | Insn::PhiArg(reg)
            | Insn::StructGetMember {
                struct_value: reg,
                name: _,
                size: _,
=======
            | Insn::StructGet8 {
                struct_value: reg,
                offset: _,
            }
            | Insn::Upsilon {
                value: reg,
                phi_ref: _,
>>>>>>> c83405cf
            } => [Some(reg), None],

            Insn::Concat { lo: a, hi: b }
            | Insn::Arith(_, a, b)
            | Insn::Cmp(_, a, b)
            | Insn::Bool(_, a, b)
            | Insn::StoreMem(a, b) => [Some(a), Some(b)],
        }
    }

    // TODO replace this with more general predicates for "allowed for mil" and "allowed for ssa"
    #[inline(always)]
    pub fn is_phi(&self) -> bool {
        matches!(self, Insn::Phi)
    }
}

impl std::fmt::Debug for Program {
    fn fmt(&self, f: &mut std::fmt::Formatter<'_>) -> std::fmt::Result {
        writeln!(f, "program  {} instrs", self.insns.len())?;
        let mut last_addr = 0;
        for (ndx, ((insn, dest), addr)) in self
            .insns
            .iter()
            .zip(self.dests.iter())
            .zip(self.addrs.iter())
            .enumerate()
        {
            if last_addr != *addr {
                writeln!(f, "0x{:x}:", addr)?;
                last_addr = *addr;
            }
            writeln!(f, "{:5} {:?} <- {:?}", ndx, dest.get(), insn.get())?;
        }
        Ok(())
    }
}

fn range_conv<T, U: From<T>>(range: Range<T>) -> Range<U> {
    Range {
        start: range.start.into(),
        end: range.end.into(),
    }
}

impl Program {
    #[inline(always)]
    pub fn get(&self, ndx: Index) -> Option<InsnView> {
        let ndx = ndx as usize;
        let insn = &self.insns[ndx];
        let dest = &self.dests[ndx];
        let addr = self.addrs[ndx];
        Some(InsnView { insn, dest, addr })
    }

    pub fn slice(&self, ndxr: Range<Index>) -> Option<InsnSlice> {
        let insn = self.insns.get(range_conv(ndxr.clone()))?;
        let dest = &self.dests[range_conv(ndxr)];
        Some(InsnSlice {
            insns: insn,
            dests: dest,
        })
    }

    pub fn get_call_args(&self, ndx: Index) -> impl '_ + Iterator<Item = Reg> {
        let ndx = ndx as usize;
        assert!(matches!(self.insns[ndx].get(), Insn::Call(_)));
        self.insns
            .iter()
            .skip(ndx + 1)
            .map_while(|i| match i.get() {
                Insn::CArg(arg) => Some(arg),
                _ => None,
            })
    }

    #[inline(always)]
    pub fn reg_count(&self) -> Index {
        self.reg_count
    }

    #[inline(always)]
    pub fn len(&self) -> Index {
        self.insns.len().try_into().unwrap()
    }

    #[inline(always)]
    pub(crate) fn iter(&self) -> impl ExactSizeIterator<Item = InsnView> {
        (0..self.len()).map(|ndx| self.get(ndx).unwrap())
    }

    pub fn push(&mut self, dest: Reg, insn: Insn) -> Index {
        let index = self.insns.len().try_into().unwrap();
        self.insns.push(Cell::new(insn));
        self.dests.push(Cell::new(dest));
        self.addrs.push(u64::MAX);
        index
    }

    pub fn push_new(&mut self, insn: Insn) -> Index {
        let dest = Reg(self.len());
        let ndx = self.push(dest, insn);
        assert_eq!(Reg(ndx), dest);
        ndx
    }

    pub fn ancestor_type(&self, anc_name: AncestralName) -> Option<RegType> {
        self.anc_types.get(&anc_name).copied()
    }
}

pub struct InsnView<'a> {
    pub insn: &'a Cell<Insn>,
    pub dest: &'a Cell<Reg>,
    pub addr: u64,
}

#[derive(Clone, Copy)]
pub struct InsnSlice<'a> {
    pub insns: &'a [Cell<Insn>],
    pub dests: &'a [Cell<Reg>],
}
impl<'a> InsnSlice<'a> {
    pub fn iter<'s>(
        &'s self,
    ) -> impl 's + DoubleEndedIterator<Item = (&'a Cell<Reg>, &'a Cell<Insn>)> {
        self.dests.iter().zip(self.insns.iter())
    }
    pub fn iter_copied<'s>(&'s self) -> impl 's + DoubleEndedIterator<Item = (Reg, Insn)> {
        self.iter().map(|(d, r)| (d.get(), r.get()))
    }
}

// will be mostly useful to keep origin info later
pub struct ProgramBuilder {
    insns: Vec<Cell<Insn>>,
    dests: Vec<Cell<Reg>>,
    addrs: Vec<u64>,
    cur_input_addr: u64,
    anc_types: HashMap<AncestralName, RegType>,
}

impl ProgramBuilder {
    pub fn new() -> Self {
        Self {
            insns: Vec::new(),
            dests: Vec::new(),
            addrs: Vec::new(),
            cur_input_addr: 0,
            anc_types: HashMap::new(),
        }
    }

    pub fn push(&mut self, dest: Reg, insn: Insn) -> Reg {
        assert!(!insn.is_phi());
        self.dests.push(Cell::new(dest));
        self.insns.push(Cell::new(insn));
        self.addrs.push(self.cur_input_addr);
        dest
    }

    pub fn set_ancestral_type(&mut self, anc_name: AncestralName, typ: RegType) {
        self.anc_types.insert(anc_name, typ);
    }

    /// Associate the instructions emitted via the following calls to `emit_*` to the given
    /// address.
    ///
    /// This establishes a correspondence between the output MIL code and the input machine
    /// code, which is then used to resolve jumps, etc.
    pub fn set_input_addr(&mut self, addr: u64) {
        self.cur_input_addr = addr;
    }

    pub fn build(self) -> Program {
        let Self {
            insns,
            dests,
            addrs,
            ..
        } = self;

        assert_eq!(dests.len(), insns.len());
        assert_eq!(dests.len(), addrs.len());

        // addrs is input addr of mil addr;
        // we also need mil addr of input addr to resolve jumps
        let mil_of_input_addr = {
            let mut map: HashMap<u64, Index> = HashMap::new();
            let mut last_addr = u64::MAX;
            for (ndx, &addr) in addrs.iter().enumerate() {
                if addr != last_addr {
                    let ndx = ndx.try_into().unwrap();
                    map.insert(addr, ndx);
                    last_addr = addr;
                }
            }
            map
        };

        for insn in &insns {
            match insn.get() {
                Insn::JmpExt(addr) => {
                    if let Some(ndx) = mil_of_input_addr.get(&addr) {
                        insn.set(Insn::Jmp(*ndx));
                    }
                }
                Insn::JmpExtIf { cond, addr: target } => {
                    if let Some(ndx) = mil_of_input_addr.get(&target) {
                        insn.set(Insn::JmpIf { cond, target: *ndx });
                    }
                }
                _ => {}
            }
        }

        let reg_count = {
            let max_dest = dests
                .iter()
                .map(|reg| reg.get().reg_index())
                .max()
                .unwrap_or(0);
            let max_input = insns
                .iter()
                .flat_map(|insn| {
                    insn.get()
                        .input_regs_iter()
                        .map(|reg| reg.reg_index())
                        .max()
                })
                .max()
                .unwrap_or(0);
            1 + max_dest.max(max_input)
        };

        Program {
            insns,
            dests,
            addrs,
            reg_count,
            mil_of_input_addr,
            anc_types: self.anc_types,
        }
    }
}<|MERGE_RESOLUTION|>--- conflicted
+++ resolved
@@ -263,21 +263,14 @@
             | Insn::Parity(reg)
             | Insn::Call(reg)
             | Insn::CArg(reg)
-<<<<<<< HEAD
-            | Insn::PhiArg(reg)
             | Insn::StructGetMember {
                 struct_value: reg,
                 name: _,
                 size: _,
-=======
-            | Insn::StructGet8 {
-                struct_value: reg,
-                offset: _,
             }
             | Insn::Upsilon {
                 value: reg,
                 phi_ref: _,
->>>>>>> c83405cf
             } => [Some(reg), None],
 
             Insn::Concat { lo: a, hi: b }
@@ -333,21 +326,14 @@
             | Insn::Parity(reg)
             | Insn::Call(reg)
             | Insn::CArg(reg)
-<<<<<<< HEAD
-            | Insn::PhiArg(reg)
             | Insn::StructGetMember {
                 struct_value: reg,
                 name: _,
                 size: _,
-=======
-            | Insn::StructGet8 {
-                struct_value: reg,
-                offset: _,
             }
             | Insn::Upsilon {
                 value: reg,
                 phi_ref: _,
->>>>>>> c83405cf
             } => [Some(reg), None],
 
             Insn::Concat { lo: a, hi: b }
