--- conflicted
+++ resolved
@@ -165,30 +165,18 @@
         let op_s: Cow<str> = match insn {
             Insn::True => "True".into(),
             Insn::False => "False".into(),
-<<<<<<< HEAD
-            Insn::Const1(k) => return write!(pp, "0x{:x} /* {} */", k, k),
-            Insn::Const2(k) => return write!(pp, "0x{:x} /* {} */", k, k),
-            Insn::Const4(k) => return write!(pp, "0x{:x} /* {} */", k, k),
-            Insn::Const8(k) => return write!(pp, "0x{:x} /* {} */", k, k),
-            Insn::Get(x) => return self.pp_insn(pp, x),
+            Insn::Const { value, size } => {
+                return write!(pp, "{}i{} /* 0x{:x} */", value, size * 8, value)
+            }
+            Insn::Get(x) => return self.pp_def(pp, x),
             Insn::StructGetMember {
                 struct_value,
                 name,
                 size: _,
             } => {
-                self.pp_insn(pp, struct_value)?;
+                self.pp_ref(pp, struct_value)?;
                 return write!(pp, ".{}", name);
-            },
-=======
-            Insn::Const { value, size } => {
-                return write!(pp, "{}i{} /* 0x{:x} */", value, size * 8, value)
-            }
-            Insn::Get(x) => return self.pp_def(pp, x),
-            Insn::StructGet8 {
-                struct_value: _,
-                offset,
-            } => format!("StructGet8[{offset}]").into(),
->>>>>>> c83405cf
+            }
             Insn::Part { src, offset, size } => {
                 self.pp_ref(pp, src)?;
                 write!(pp, "[{} .. {}]", offset, offset + size)?;
