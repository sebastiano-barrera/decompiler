use std::borrow::Cow;

use crate::{
    cfg,
    mil::{ArithOp, BoolOp, CmpOp, Insn, Reg},
    pp::PP,
    ssa,
};

#[derive(Debug)]
pub struct Ast<'a> {
    ssa: &'a ssa::Program,
    is_named: Vec<bool>,
}

impl<'a> Ast<'a> {
    pub fn new(ssa: &'a ssa::Program) -> Self {
        let mut is_named = vec![false; ssa.reg_count() as usize];
        for iv in ssa.insns_unordered() {
            let dest = iv.dest.get();
            let insn = iv.insn.get();

            is_named[dest.reg_index() as usize] = match insn {
                    Insn::Const1(_)
                    | Insn::Const2(_)
                    | Insn::Const4(_)
                    | Insn::Const8(_)
                    | Insn::LoadMem1(_)
                    | Insn::LoadMem2(_)
                    | Insn::LoadMem4(_)
                    | Insn::LoadMem8(_)
                    // ancestral values are akin to (named) consts
                    | Insn::Ancestral(_) => false,

                    Insn::Phi1
                    | Insn::Phi2
                    | Insn::Phi4
                    | Insn::Phi8 => true,

                    Insn::Call { .. } => true,
                    _ => ssa.readers_count(dest) > 1,
                };
        }

        Ast { ssa, is_named }
    }

    pub fn pretty_print<W: PP + ?Sized>(&self, pp: &mut W) -> std::fmt::Result {
        let cfg = self.ssa.cfg();
        let entry_bid = cfg.entry_block_id();
        self.pp_block(pp, entry_bid)
    }

    fn pp_block<W: PP + ?Sized>(&self, pp: &mut W, bid: cfg::BlockID) -> std::fmt::Result {
        let phis = self.ssa.block_phi(bid);

        write!(pp, "T{}(", bid.as_number())?;
        for (ndx, phi_reg) in phis.phi_regs().enumerate() {
            if ndx > 0 {
                write!(pp, ", ")?;
            }
            write!(pp, "{:?}", phi_reg)?;
        }
        write!(pp, "): {{\n  ")?;
        pp.open_box();

        self.pp_block_inner(pp, bid)?;

        pp.close_box();
        writeln!(pp, "}}")
    }

    fn pp_block_inner<W: PP + ?Sized>(
        &self,
        pp: &mut W,
        bid: cfg::BlockID,
    ) -> Result<(), std::fmt::Error> {
        let insn_slice = self.ssa.block_normal_insns(bid).unwrap();
        for (dest, insn) in insn_slice.iter_copied() {
            let is_named = self.is_named(dest);
            if is_named
                || (insn.has_side_effects()
                    && !matches!(insn, Insn::CArg(_) | Insn::Jmp(_) | Insn::JmpIf { .. }))
            {
                if is_named {
                    write!(pp, "let r{} = ", dest.reg_index())?;
                }
                pp.open_box();
                self.pp_insn(pp, dest)?;
                writeln!(pp, ";")?;
                pp.close_box();
            }
        }

        let cfg = self.ssa.cfg();

        match cfg.block_cont(bid) {
            cfg::BlockCont::End => {
                // all done!
            }
            cfg::BlockCont::Jmp((pred_ndx, tgt)) => {
                self.pp_continuation(pp, bid, tgt, pred_ndx as u16)?;
            }
            cfg::BlockCont::Alt {
                straight: (neg_pred_ndx, neg_bid),
                side: (pos_pred_ndx, pos_bid),
            } => {
                let last_insn = insn_slice.insns.last().unwrap().get();
                let cond = match last_insn {
                    Insn::JmpIf { cond, target: _ } => cond,
                    _ => panic!("block with BlockCont::Alt continuation must end with a JmpIf"),
                };

                write!(pp, "if ")?;
                self.pp_arg(pp, cond)?;
                write!(pp, " {{\n  ")?;

                pp.open_box();
                self.pp_continuation(pp, bid, pos_bid, pos_pred_ndx as u16)?;
                pp.close_box();

                write!(pp, "\n}}\n")?;

                self.pp_continuation(pp, bid, neg_bid, neg_pred_ndx as u16)?;
            }
        }

        for &child in cfg.dom_tree().children_of(bid) {
            if cfg.block_preds(child).len() > 1 {
                writeln!(pp)?;
                self.pp_block(pp, child)?;
            }
        }

        Ok(())
    }

    fn pp_continuation<W: PP + ?Sized>(
        &self,
        pp: &mut W,
        src_bid: cfg::BlockID,
        tgt_bid: cfg::BlockID,
        pred_ndx: u16,
    ) -> std::fmt::Result {
        let phi = self.ssa.block_phi(tgt_bid);

        let cfg = self.ssa.cfg();
        let looping_back = cfg
            .dom_tree()
            .imm_doms(src_bid)
            .find(|i| *i == tgt_bid)
            .is_some();
        let keyword = if looping_back { "loop" } else { "goto" };

        let pred_count = cfg.block_preds(tgt_bid).len();
        if pred_count == 1 {
            assert_eq!(phi.phi_count(), 0);
            return self.pp_block_inner(pp, tgt_bid);
        }

        if phi.phi_count() == 0 {
            write!(pp, "{keyword} T{}", tgt_bid.as_number())?;
        } else {
            write!(pp, "{keyword} T{} (", tgt_bid.as_number())?;
            for phi_ndx in 0..phi.phi_count() {
                let phi_reg = phi.phi_reg(phi_ndx);
                write!(pp, "\n  r{} = ", phi_reg.0)?;

                let arg = phi.arg(&(&self).ssa, phi_ndx, pred_ndx);
                pp.open_box();
                self.pp_arg(pp, arg)?;
                pp.close_box();
            }

            write!(pp, "\n)")?;
        }

        writeln!(pp)
    }

    fn is_named(&self, reg: Reg) -> bool {
        self.is_named[reg.reg_index() as usize]
    }

<<<<<<< HEAD
            Node::ContinueToLabel(thunk_id, args) => {
                write!(pp, "goto {}", thunk_id.0.as_str())?;
                let args_count = args.names.len();
                assert_eq!(args_count, args.values.len());
                match args_count {
                    0 => {}
                    1 => {
                        write!(pp, " ({} = ", args.names[0].0.as_str())?;
                        self.pretty_print_node(pp, args.values[0])?;
                        write!(pp, ")")?;
                    }
                    _ => {
                        write!(pp, " with (")?;
                        pp.open_box();
                        for (ndx, (name, arg)) in args.names.iter().zip(&args.values).enumerate() {
                            write!(pp, "{} = ", name.0.as_str())?;
                            self.pretty_print_node(pp, *arg)?;
                            if ndx == args_count - 1 {
                                write!(pp, ")")?;
                            } else {
                                write!(pp, ",\n")?;
                            }
                        }
                        pp.close_box();
                    }
=======
    fn pp_insn<W: PP + ?Sized>(&self, pp: &mut W, reg: Reg) -> std::fmt::Result {
        let iv = self.ssa.get(reg).unwrap();
        let insn = iv.insn.get();

        let op_s: Cow<str> = match insn {
            Insn::True => "True".into(),
            Insn::False => "False".into(),
            Insn::Const1(k) => return write!(pp, "0x{:x} /* {} */", k, k),
            Insn::Const2(k) => return write!(pp, "0x{:x} /* {} */", k, k),
            Insn::Const4(k) => return write!(pp, "0x{:x} /* {} */", k, k),
            Insn::Const8(k) => return write!(pp, "0x{:x} /* {} */", k, k),
            Insn::L1(_) => "L1".into(),
            Insn::L2(_) => "L2".into(),
            Insn::L4(_) => "L4".into(),
            Insn::Get8(_) => "Get8".into(),
            Insn::StructGet8 {
                struct_value: _,
                offset,
            } => format!("StructGet8[{offset}]").into(),
            Insn::V8WithL1(_, _) => "V8WithL1".into(),
            Insn::V8WithL2(_, _) => "V8WithL2".into(),
            Insn::V8WithL4(_, _) => "V8WithL4".into(),
            Insn::Widen1_2(_) => "Widen1_2".into(),
            Insn::Widen1_4(_) => "Widen1_4".into(),
            Insn::Widen1_8(_) => "Widen1_8".into(),
            Insn::Widen2_4(_) => "Widen2_4".into(),
            Insn::Widen2_8(_) => "Widen2_8".into(),
            Insn::Widen4_8(_) => "Widen4_8".into(),
            Insn::Arith1(arith_op, a, b)
            | Insn::Arith2(arith_op, a, b)
            | Insn::Arith4(arith_op, a, b)
            | Insn::Arith8(arith_op, a, b) => {
                self.pp_arg(pp, a)?;

                let op_s = match arith_op {
                    ArithOp::Add => " + ",
                    ArithOp::Sub => " - ",
                    ArithOp::Mul => " * ",
                    ArithOp::Shl => " / ",
                    ArithOp::BitXor => " ^ ",
                    ArithOp::BitAnd => " & ",
                    ArithOp::BitOr => " | ",
>>>>>>> b93e19dc
                };
                write!(pp, "{}", op_s)?;

                self.pp_arg(pp, b)?;
                return Ok(());
            }
            Insn::ArithK1(arith_op, reg, k)
            | Insn::ArithK2(arith_op, reg, k)
            | Insn::ArithK4(arith_op, reg, k)
            | Insn::ArithK8(arith_op, reg, k) => {
                self.pp_arg(pp, reg)?;
                let op_s = match arith_op {
                    ArithOp::Add => " + ",
                    ArithOp::Sub => " - ",
                    ArithOp::Mul => " * ",
                    ArithOp::Shl => " / ",
                    ArithOp::BitXor => " ^ ",
                    ArithOp::BitAnd => " & ",
                    ArithOp::BitOr => " | ",
                };
                write!(pp, "{}{}", op_s, k)?;
                return Ok(());
            }
            Insn::Cmp(cmp_op, _, _) => match cmp_op {
                CmpOp::EQ => "EQ",
                CmpOp::LT => "LT",
            }
            .into(),
            Insn::Bool(bool_op, _, _) => match bool_op {
                BoolOp::Or => "OR",
                BoolOp::And => "AND",
            }
            .into(),
            Insn::Not(_) => "!".into(),
            Insn::Call(callee) => {
                self.pp_arg(pp, callee)?;
                write!(pp, "(")?;
                pp.open_box();
                for (ndx, arg) in self.ssa.get_call_args(reg).enumerate() {
                    if ndx > 0 {
                        writeln!(pp, ",")?;
                    }
                    self.pp_arg(pp, arg)?;
                }
                pp.close_box();
                write!(pp, ")")?;
                return Ok(());
            }
            Insn::CArg(_) => panic!("CArg not handled via this path!"),
            Insn::Ret(_) => "Ret".into(),
            Insn::TODO(msg) => return write!(pp, "TODO /* {} */", msg),
            Insn::LoadMem1(addr) => return self.pp_load_mem(pp, addr, 1),
            Insn::LoadMem2(addr) => return self.pp_load_mem(pp, addr, 2),
            Insn::LoadMem4(addr) => return self.pp_load_mem(pp, addr, 4),
            Insn::LoadMem8(addr) => return self.pp_load_mem(pp, addr, 8),
            Insn::StoreMem(addr, value) => {
                write!(pp, "[")?;
                pp.open_box();
                self.pp_arg(pp, addr)?;
                write!(pp, "] = ")?;
                pp.open_box();
                self.pp_arg(pp, value)?;
                pp.close_box();
                pp.close_box();
                return Ok(());
            }
            Insn::OverflowOf(_) => "OverflowOf".into(),
            Insn::CarryOf(_) => "CarryOf".into(),
            Insn::SignOf(_) => "SignOf".into(),
            Insn::IsZero(_) => "IsZero".into(),
            Insn::Parity(_) => "Parity".into(),
            Insn::Undefined => "Undefined".into(),
            Insn::Ancestral(anc_name) => return write!(pp, "pre:{}", anc_name.name()),

            Insn::Phi1 | Insn::Phi2 | Insn::Phi4 | Insn::Phi8 | Insn::PhiBool | Insn::PhiArg(_) => {
                panic!("phi insns should not be reachable here")
            }
            // handled by pp_block
            Insn::Jmp(_) | Insn::JmpIf { .. } => {
                panic!("jump insns should not be reachable here")
            }

            Insn::JmpInd(_) => "JmpInd".into(),
            Insn::JmpExt(addr) => return write!(pp, "JmpExt(0x{:x})", addr),
            Insn::JmpExtIf { cond, addr } => {
                write!(pp, "if ")?;
                self.pp_arg(pp, cond)?;
                write!(pp, "{{\n  goto 0x{:0x}\n}}", addr)?;
                return Ok(());
            }
        };

        write!(pp, "{}(", op_s)?;

        for (arg_ndx, arg) in insn.input_regs_iter().enumerate() {
            if arg_ndx > 0 {
                write!(pp, ", ")?;
            }

            self.pp_arg(pp, arg)?;
        }

        write!(pp, ")")?;
        Ok(())
    }

    fn pp_load_mem<W: PP + ?Sized>(
        &self,
        pp: &mut W,
        addr: Reg,
        sz: i32,
    ) -> Result<(), std::fmt::Error> {
        write!(pp, "[")?;
        pp.open_box();
        self.pp_arg(pp, addr)?;
        pp.close_box();
        write!(pp, "]:{}", sz)
    }

    fn pp_arg<W: PP + ?Sized>(&self, pp: &mut W, arg: Reg) -> Result<(), std::fmt::Error> {
        Ok(if self.is_named(arg) {
            write!(pp, "r{}", arg.reg_index())?;
        } else {
            self.pp_insn(pp, arg)?;
        })
    }
}<|MERGE_RESOLUTION|>--- conflicted
+++ resolved
@@ -182,33 +182,6 @@
         self.is_named[reg.reg_index() as usize]
     }
 
-<<<<<<< HEAD
-            Node::ContinueToLabel(thunk_id, args) => {
-                write!(pp, "goto {}", thunk_id.0.as_str())?;
-                let args_count = args.names.len();
-                assert_eq!(args_count, args.values.len());
-                match args_count {
-                    0 => {}
-                    1 => {
-                        write!(pp, " ({} = ", args.names[0].0.as_str())?;
-                        self.pretty_print_node(pp, args.values[0])?;
-                        write!(pp, ")")?;
-                    }
-                    _ => {
-                        write!(pp, " with (")?;
-                        pp.open_box();
-                        for (ndx, (name, arg)) in args.names.iter().zip(&args.values).enumerate() {
-                            write!(pp, "{} = ", name.0.as_str())?;
-                            self.pretty_print_node(pp, *arg)?;
-                            if ndx == args_count - 1 {
-                                write!(pp, ")")?;
-                            } else {
-                                write!(pp, ",\n")?;
-                            }
-                        }
-                        pp.close_box();
-                    }
-=======
     fn pp_insn<W: PP + ?Sized>(&self, pp: &mut W, reg: Reg) -> std::fmt::Result {
         let iv = self.ssa.get(reg).unwrap();
         let insn = iv.insn.get();
@@ -251,7 +224,6 @@
                     ArithOp::BitXor => " ^ ",
                     ArithOp::BitAnd => " & ",
                     ArithOp::BitOr => " | ",
->>>>>>> b93e19dc
                 };
                 write!(pp, "{}", op_s)?;
 
